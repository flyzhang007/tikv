// Copyright 2016 PingCAP, Inc.
//
// Licensed under the Apache License, Version 2.0 (the "License");
// you may not use this file except in compliance with the License.
// You may obtain a copy of the License at
//
//     http://www.apache.org/licenses/LICENSE-2.0
//
// Unless required by applicable law or agreed to in writing, software
// distributed under the License is distributed on an "AS IS" BASIS,
// See the License for the specific language governing permissions and
// limitations under the License.

use std::sync::Arc;
use std::rc::Rc;
use std::cell::RefCell;
use std::collections::{HashMap, HashSet, VecDeque};
use std::vec::Vec;
use std::default::Default;
use std::time::{Instant, Duration};
use time::{Timespec, Duration as TimeDuration};

use rocksdb::{DB, WriteBatch, Writable};
use protobuf::{self, Message, MessageStatic};
use uuid::Uuid;

use kvproto::metapb;
use kvproto::eraftpb::{self, ConfChangeType, MessageType};
use kvproto::raft_cmdpb::{RaftCmdRequest, RaftCmdResponse, ChangePeerRequest, CmdType,
                          AdminCmdType, Request, Response, AdminRequest, AdminResponse,
                          TransferLeaderRequest, TransferLeaderResponse};
use kvproto::raft_serverpb::{RaftMessage, RaftApplyState, RaftTruncatedState, PeerState};
use kvproto::pdpb::PeerStats;
use raft::{self, RawNode, StateRole, SnapshotStatus, Ready, ProgressState, Progress, INVALID_INDEX};
use raftstore::{Result, Error};
use raftstore::coprocessor::CoprocessorHost;
use raftstore::coprocessor::split_observer::SplitObserver;
use util::{escape, SlowTimer, rocksdb, clocktime};
use pd::{PdClient, INVALID_ID};
use storage::{CF_LOCK, CF_RAFT};
use super::store::Store;
use super::peer_storage::{PeerStorage, ApplySnapResult, write_initial_state, write_peer_state,
                          InvokeContext};
use super::util;
use super::msg::Callback;
use super::cmd_resp;
use super::transport::Transport;
use super::keys;
use super::engine::{Snapshot, Peekable, Mutable};
use super::metrics::*;
use super::local_metrics::{RaftReadyMetrics, RaftMessageMetrics, RaftProposeMetrics, RaftMetrics};


const TRANSFER_LEADER_ALLOW_LOG_LAG: u64 = 10;

/// The returned states of the peer after checking whether it is stale
#[derive(Debug)]
pub enum StaleState {
    Valid,
    ToValidate,
}

pub struct PendingCmd {
    pub uuid: Uuid,
    pub term: u64,
    pub cb: Option<Callback>,
    /// `renew_lease_time` contains the last time when a peer starts to renew lease.
    pub renew_lease_time: Option<Timespec>,
}

impl PendingCmd {
    #[inline]
    fn call(&mut self, resp: RaftCmdResponse) {
        self.cb.take().unwrap().call_box((resp,));
    }
}

impl Drop for PendingCmd {
    fn drop(&mut self) {
        if self.cb.is_some() {
            panic!("callback of {} is leak.", self.uuid);
        }
    }
}

#[derive(Debug)]
pub enum ExecResult {
    ChangePeer {
        change_type: ConfChangeType,
        peer: metapb::Peer,
        region: metapb::Region,
    },
    CompactLog {
        state: RaftTruncatedState,
        first_index: u64,
    },
    SplitRegion {
        left: metapb::Region,
        right: metapb::Region,
    },
    ComputeHash {
        region: metapb::Region,
        index: u64,
        snap: Snapshot,
    },
    VerifyHash { index: u64, hash: Vec<u8> },
}

pub struct ReadyContext<'a, T: 'a> {
    pub wb: WriteBatch,
    pub metrics: &'a mut RaftMetrics,
    pub trans: &'a T,
    pub ready_res: Vec<(Ready, InvokeContext)>,
}

impl<'a, T> ReadyContext<'a, T> {
    pub fn new(metrics: &'a mut RaftMetrics, t: &'a T, cap: usize) -> ReadyContext<'a, T> {
        ReadyContext {
            wb: WriteBatch::new(),
            metrics: metrics,
            trans: t,
            ready_res: Vec::with_capacity(cap),
        }
    }
}

// When we apply commands in handing ready, we should also need a way to
// let outer store do something after handing ready over.
// We can save these intermediate results in ready result.
// We only need to care administration commands now.
pub struct ReadyResult {
    // We can execute multi commands like 1, conf change, 2 split region, ...
    // in one ready, and outer store should handle these results sequentially too.
    pub exec_results: Vec<ExecResult>,
    // apply_snap_result is set after snapshot applied.
    pub apply_snap_result: Option<ApplySnapResult>,
}

#[derive(Default)]
struct PendingCmdQueue {
    normals: VecDeque<PendingCmd>,
    conf_change: Option<PendingCmd>,
    uuids: HashSet<Uuid>,
}

impl PendingCmdQueue {
    pub fn contains(&self, uuid: &Uuid) -> bool {
        self.uuids.contains(uuid)
    }

    fn remove(&mut self, cmd: &Option<PendingCmd>) {
        if let Some(ref cmd) = *cmd {
            self.uuids.remove(&cmd.uuid);
        }
    }

    fn pop_normal(&mut self, term: u64) -> Option<PendingCmd> {
        self.normals.pop_front().and_then(|cmd| {
            if cmd.term > term {
                self.normals.push_front(cmd);
                return None;
            }
            let res = Some(cmd);
            self.remove(&res);
            res
        })
    }

    fn append_normal(&mut self, cmd: PendingCmd) {
        self.uuids.insert(cmd.uuid);
        self.normals.push_back(cmd);
    }

    fn take_conf_change(&mut self) -> Option<PendingCmd> {
        // conf change will not be affected when changing between follower and leader,
        // so there is no need to check term.
        let cmd = self.conf_change.take();
        self.remove(&cmd);
        cmd
    }

    fn set_conf_change(&mut self, cmd: PendingCmd) {
        self.uuids.insert(cmd.uuid);
        self.conf_change = Some(cmd);
    }
}

/// Call the callback of `cmd` that the region is removed.
fn notify_region_removed(region_id: u64, peer_id: u64, mut cmd: PendingCmd) {
    let region_not_found = Error::RegionNotFound(region_id);
    let mut resp = cmd_resp::new_error(region_not_found);
    cmd_resp::bind_uuid(&mut resp, cmd.uuid);
    debug!("[region {}] {} is removed, notify {}.",
           region_id,
           peer_id,
           cmd.uuid);
    cmd.call(resp);
}

// TODO: make sure received entries are not corrupted
// If this happens, TiKV will panic and can't recover without extra effort.
#[inline]
fn parse_data_at<T: Message + MessageStatic>(data: &[u8], index: u64, tag: &str) -> T {
    protobuf::parse_from_bytes::<T>(data).unwrap_or_else(|e| {
        panic!("{} data is corrupted at {}: {:?}", tag, index, e);
    })
}

pub struct ConsistencyState {
    pub last_check_time: Instant,
    // (computed_result_or_to_be_verified, index, hash)
    pub index: u64,
    pub hash: Vec<u8>,
}

pub struct Peer {
    engine: Arc<DB>,
    peer_cache: Rc<RefCell<HashMap<u64, metapb::Peer>>>,
    pub peer: metapb::Peer,
    region_id: u64,
    pub raft_group: RawNode<PeerStorage>,
    pending_cmds: PendingCmdQueue,
    // Record the last instant of each peer's heartbeat response.
    pub peer_heartbeats: HashMap<u64, Instant>,
    coprocessor_host: CoprocessorHost,
    /// an inaccurate difference in region size since last reset.
    pub size_diff_hint: u64,
    /// delete keys' count since last reset.
    pub delete_keys_hint: u64,

    pub consistency_state: ConsistencyState,

    pub tag: String,

    pub last_compacted_idx: u64,
    // Approximate size of logs that is applied but not compacted yet.
    pub raft_log_size_hint: u64,

    // if we remove ourself in ChangePeer remove, we should set this flag, then
    // any following committed logs in same Ready should be applied failed.
    pending_remove: bool,

    leader_missing_time: Option<Instant>,

    leader_lease_expired_time: Option<Timespec>,
    election_timeout: TimeDuration,
}

impl Peer {
    // If we create the peer actively, like bootstrap/split/merge region, we should
    // use this function to create the peer. The region must contain the peer info
    // for this store.
    pub fn create<T: Transport, C: PdClient>(store: &mut Store<T, C>,
                                             region: &metapb::Region)
                                             -> Result<Peer> {
        let store_id = store.store_id();
        let peer_id = match util::find_peer(region, store_id) {
            None => {
                return Err(box_err!("find no peer for store {} in region {:?}", store_id, region))
            }
            Some(peer) => peer.get_id(),
        };

        info!("[region {}] create peer with id {}",
              region.get_id(),
              peer_id);
        Peer::new(store, region, peer_id)
    }

    // The peer can be created from another node with raft membership changes, and we only
    // know the region_id and peer_id when creating this replicated peer, the region info
    // will be retrieved later after applying snapshot.
    pub fn replicate<T: Transport, C: PdClient>(store: &mut Store<T, C>,
                                                region_id: u64,
                                                peer_id: u64)
                                                -> Result<Peer> {
        // We will remove tombstone key when apply snapshot
        info!("[region {}] replicate peer with id {}", region_id, peer_id);

        let mut region = metapb::Region::new();
        region.set_id(region_id);
        Peer::new(store, &region, peer_id)
    }

    fn new<T: Transport, C: PdClient>(store: &mut Store<T, C>,
                                      region: &metapb::Region,
                                      peer_id: u64)
                                      -> Result<Peer> {
        if peer_id == raft::INVALID_ID {
            return Err(box_err!("invalid peer id"));
        }

        let cfg = store.config();

        let store_id = store.store_id();
        let sched = store.snap_scheduler();
        let tag = format!("[region {}] {}", region.get_id(), peer_id);

        let ps = try!(PeerStorage::new(store.engine(), &region, sched, tag.clone()));

        let applied_index = ps.applied_index();

        let raft_cfg = raft::Config {
            id: peer_id,
            peers: vec![],
            election_tick: cfg.raft_election_timeout_ticks,
            heartbeat_tick: cfg.raft_heartbeat_ticks,
            max_size_per_msg: cfg.raft_max_size_per_msg,
            max_inflight_msgs: cfg.raft_max_inflight_msgs,
            applied: applied_index,
            check_quorum: true,
            tag: tag.clone(),
            ..Default::default()
        };

        let raft_group = try!(RawNode::new(&raft_cfg, ps, &[]));

        let mut peer = Peer {
            engine: store.engine(),
            peer: util::new_peer(store_id, peer_id),
            region_id: region.get_id(),
            raft_group: raft_group,
            pending_cmds: Default::default(),
            peer_cache: store.peer_cache(),
            peer_heartbeats: HashMap::new(),
            coprocessor_host: CoprocessorHost::new(),
            size_diff_hint: 0,
            delete_keys_hint: 0,
            pending_remove: false,
            leader_missing_time: Some(Instant::now()),
            tag: tag,
            last_compacted_idx: 0,
            consistency_state: ConsistencyState {
                last_check_time: Instant::now(),
                index: INVALID_INDEX,
                hash: vec![],
            },
            raft_log_size_hint: 0,
            leader_lease_expired_time: None,
            election_timeout: TimeDuration::milliseconds(cfg.raft_base_tick_interval as i64) *
                              cfg.raft_election_timeout_ticks as i32,
        };

        peer.load_all_coprocessors();

        // If this region has only one peer and I am the one, campaign directly.
        if region.get_peers().len() == 1 && region.get_peers()[0].get_store_id() == store_id {
            try!(peer.raft_group.campaign());
        }

        Ok(peer)
    }

    #[inline]
    fn next_proposal_index(&self) -> u64 {
        self.raft_group.raft.raft_log.last_index() + 1
    }

    pub fn destroy(&mut self) -> Result<()> {
        let t = Instant::now();

        let region = self.get_store().get_region().clone();
        info!("{} begin to destroy", self.tag);

        // If pending_remove, meta was destroyed when applying removal.
        if !self.pending_remove {
            // First set Tombstone state explicitly, and clear raft meta.
            let wb = WriteBatch::new();
            try!(self.get_store().clear_meta(&wb));
            try!(write_peer_state(&wb, &region, PeerState::Tombstone));
            try!(self.engine.write(wb));
        }

        // TODO: figure out a way to unit test this.
        let peer_id = self.peer_id();
        for cmd in self.pending_cmds.normals.drain(..) {
            notify_region_removed(self.region_id, peer_id, cmd);
        }
        if let Some(cmd) = self.pending_cmds.conf_change.take() {
            notify_region_removed(self.region_id, peer_id, cmd);
        }

        if self.get_store().is_initialized() {
            // If we meet panic when deleting data and raft log, the dirty data
            // will be cleared by a newer snapshot applying or restart.
            if let Err(e) = self.get_store().clear_data() {
                error!("{} failed to schedule clear data task: {:?}", self.tag, e);
            }
        }
        self.coprocessor_host.shutdown();
        info!("{} destroy itself, takes {:?}", self.tag, t.elapsed());

        Ok(())
    }

    pub fn is_initialized(&self) -> bool {
        self.get_store().is_initialized()
    }

    pub fn load_all_coprocessors(&mut self) {
        // TODO load coprocessors from configuration
        self.coprocessor_host.registry.register_observer(100, box SplitObserver);
    }

    pub fn region(&self) -> &metapb::Region {
        self.get_store().get_region()
    }

    pub fn peer_id(&self) -> u64 {
        self.peer.get_id()
    }

    pub fn get_raft_status(&self) -> raft::Status {
        self.raft_group.status()
    }

    pub fn leader_id(&self) -> u64 {
        self.raft_group.raft.leader_id
    }

    pub fn is_leader(&self) -> bool {
        self.raft_group.raft.state == StateRole::Leader
    }

    #[inline]
    pub fn get_store(&self) -> &PeerStorage {
        self.raft_group.get_store()
    }

    #[inline]
    pub fn mut_store(&mut self) -> &mut PeerStorage {
        self.raft_group.mut_store()
    }

    pub fn is_applying(&self) -> bool {
        self.get_store().is_applying()
    }

    fn add_ready_metric(&self, ready: &Ready, metrics: &mut RaftReadyMetrics) {
        if !ready.messages.is_empty() {
            metrics.message += ready.messages.len() as u64;
        }

        if !ready.committed_entries.is_empty() {
            metrics.commit += ready.committed_entries.len() as u64;
        }

        if !ready.entries.is_empty() {
            metrics.append += ready.entries.len() as u64;
        }

        if !raft::is_empty_snap(&ready.snapshot) {
            metrics.snapshot += 1;
        }
    }

    #[inline]
    fn send<T, I>(&mut self, trans: &T, msgs: I, metrics: &mut RaftMessageMetrics) -> Result<()>
        where T: Transport,
              I: IntoIterator<Item = eraftpb::Message>
    {
        for msg in msgs {
            let msg_type = msg.get_msg_type();

            try!(self.send_raft_message(msg, trans));

            match msg_type {
                MessageType::MsgAppend => metrics.append += 1,
                MessageType::MsgAppendResponse => metrics.append_resp += 1,
                MessageType::MsgRequestVote => metrics.vote += 1,
                MessageType::MsgRequestVoteResponse => metrics.vote_resp += 1,
                MessageType::MsgSnapshot => metrics.snapshot += 1,
                MessageType::MsgHeartbeat => metrics.heartbeat += 1,
                MessageType::MsgHeartbeatResponse => metrics.heartbeat_resp += 1,
                MessageType::MsgTransferLeader => metrics.transfer_leader += 1,
                MessageType::MsgTimeoutNow => metrics.timeout_now += 1,
                _ => {}
            }
        }
        Ok(())
    }

    pub fn step(&mut self, m: eraftpb::Message) -> Result<()> {
        if self.is_leader() && m.get_from() != INVALID_ID {
            self.peer_heartbeats.insert(m.get_from(), Instant::now());
        }
        try!(self.raft_group.step(m));
        Ok(())
    }

    pub fn check_peers(&mut self) {
        if !self.is_leader() {
            self.peer_heartbeats.clear();
            return;
        }

        if self.peer_heartbeats.len() == self.region().get_peers().len() {
            return;
        }

        // Insert heartbeats in case that some peers never response heartbeats.
        for peer in self.region().get_peers().to_owned() {
            self.peer_heartbeats.entry(peer.get_id()).or_insert_with(Instant::now);
        }
    }

    pub fn collect_down_peers(&self, max_duration: Duration) -> Vec<PeerStats> {
        let mut down_peers = Vec::new();
        for p in self.region().get_peers() {
            if p.get_id() == self.peer.get_id() {
                continue;
            }
            if let Some(instant) = self.peer_heartbeats.get(&p.get_id()) {
                if instant.elapsed() >= max_duration {
                    let mut stats = PeerStats::new();
                    stats.set_peer(p.clone());
                    stats.set_down_seconds(instant.elapsed().as_secs());
                    down_peers.push(stats);
                }
            }
        }
        down_peers
    }

    pub fn collect_pending_peers(&self) -> Vec<metapb::Peer> {
        let mut pending_peers = Vec::with_capacity(self.region().get_peers().len());
        let status = self.raft_group.status();
        let truncated_idx = self.get_store().truncated_index();
        for (id, progress) in status.progress {
            if id == self.peer.get_id() {
                continue;
            }
            if progress.matched < truncated_idx {
                if let Some(p) = self.get_peer_from_cache(id) {
                    pending_peers.push(p);
                }
            }
        }
        pending_peers
    }

    pub fn check_stale_state(&mut self, d: Duration) -> StaleState {
        // Updates the `leader_missing_time` according to the current state.
        if self.leader_id() == raft::INVALID_ID {
            if self.leader_missing_time.is_none() {
                self.leader_missing_time = Some(Instant::now())
            }
        } else if self.is_initialized() {
            // A peer is considered as in the leader missing state if it's uninitialized or
            // if it's initialized but is isolated from its leader.
            // For an uninitialized peer, even if its leader sends heartbeats to it,
            // it cannot successfully receive the snapshot from the leader and apply the snapshot.
            // The raft state machine cannot work in an uninitialized peer to detect
            // if the leader is working.
            self.leader_missing_time = None
        }

        // Checks whether the current peer is stale.
        let duration = match self.leader_missing_time {
            Some(t) => t.elapsed(),
            None => Duration::new(0, 0),
        };
        if duration >= d {
            // Resets the `leader_missing_time` to avoid sending the same tasks to
            // PD worker continuously during the leader missing timeout.
            self.leader_missing_time = None;
            return StaleState::ToValidate;
        }
        StaleState::Valid
    }

    fn next_lease_expired_time(&self, send_to_quorum_ts: Timespec) -> Timespec {
        // The valid leader lease should be
        // "lease = election_timeout - (quorum_commit_ts - send_to_quorum_ts)"
        // And the expired timestamp for that leader lease is "quorum_commit_ts + lease",
        // which is "send_to_quorum_ts + election_timeout" in short.
        send_to_quorum_ts + self.election_timeout
    }

    fn update_leader_lease(&mut self, ready: &Ready) {
        // Update leader lease when the Raft state changes.
        if ready.ss.is_some() {
            let ss = ready.ss.as_ref().unwrap();
            match ss.raft_state {
                StateRole::Leader => {
                    // The local read can only be performed after a new leader has applied
                    // the first empty entry on its term. After that the lease expiring time
                    // should be updated to
                    //   send_to_quorum_ts + election_timeout
                    // as the comments in `next_lease_expired_time` function explain.
                    // It is recommended to update the lease expiring time right after
                    // this peer becomes leader because it's more convenient to do it here and
                    // it has no impact on the correctness.
                    self.leader_lease_expired_time =
                        Some(self.next_lease_expired_time(clocktime::raw_now()));
                    debug!("{} becomes leader and lease expired time is {:?}",
                           self.tag,
                           self.leader_lease_expired_time);
                }
                StateRole::Follower => {
                    self.leader_lease_expired_time = None;
                }
                _ => {}
            }
        }
    }

    pub fn handle_raft_ready_append<T: Transport>(&mut self, ctx: &mut ReadyContext<T>) {
        if self.mut_store().check_applying_snap() {
            // If we continue to handle all the messages, it may cause too many messages because
            // leader will send all the remaining messages to this follower, which can lead
            // to full message queue under high load.
            debug!("{} still applying snapshot, skip further handling.",
                   self.tag);
            return;
        }

        if !self.raft_group.has_ready() {
            return;
        }

        debug!("{} handle raft ready", self.tag);

        let ready_timer = PEER_GET_READY_HISTOGRAM.start_timer();
        let mut ready = self.raft_group.ready();
        ready_timer.observe_duration();

        let t = SlowTimer::new();

        self.update_leader_lease(&ready);

        let ready_metrics = ctx.metrics.ready.clone();
        self.add_ready_metric(&ready, &mut ctx.metrics.ready);

        // The leader can write to disk and replicate to the followers concurrently
        // For more details, check raft thesis 10.2.1.
        if self.is_leader() {
<<<<<<< HEAD
            let msgs = ready.messages.drain(..);
            self.send(ctx.trans, msgs, &mut ctx.metrics.message).unwrap_or_else(|e| {
                // We don't care that the message is sent failed, so here just log this error.
                warn!("{} leader send messages err {:?}", self.tag, e);
            });
=======
            self.send(trans, ready.messages.drain(..), &mut metrics.message)
                .unwrap_or_else(|e| {
                    // We don't care that the message is sent failed, so here just log this error.
                    warn!("{} leader send messages err {:?}", self.tag, e);
                })
>>>>>>> d7791b0a
        }

        let append_timer = PEER_APPEND_LOG_HISTOGRAM.start_timer();
        let invoke_ctx = match self.mut_store().handle_raft_ready(ctx, &ready) {
            Ok(r) => r,
            Err(e) => {
                // We may have written something to writebatch and it can't be reverted, so has
                // to panic here.
                panic!("{} failed to handle raft ready: {:?}", self.tag, e);
            }
        };
        append_timer.observe_duration();

<<<<<<< HEAD
=======
        if !self.is_leader() {
            self.send(trans, ready.messages.drain(..), &mut metrics.message)
                .unwrap_or_else(|e| {
                    warn!("{} follower send messages err {:?}", self.tag, e);
                })
        }

>>>>>>> d7791b0a
        slow_log!(t,
                  "{} handle ready, entries {}, messages \
                   {}, snapshot {}, hard state changed {}",
                  self.tag,
                  ctx.metrics.ready.append - ready_metrics.append,
                  ctx.metrics.ready.message - ready_metrics.message,
                  ctx.metrics.ready.snapshot - ready_metrics.snapshot,
                  ready.hs.is_some());

        ctx.ready_res.push((ready, invoke_ctx));
    }

    pub fn handle_raft_ready_apply<T: Transport>(&mut self,
                                                 metrics: &mut RaftMetrics,
                                                 trans: &T,
                                                 mut ready: Ready,
                                                 invoke_ctx: InvokeContext)
                                                 -> ReadyResult {
        if invoke_ctx.has_snapshot() {
            // When apply snapshot, there is no log applied and not compacted yet.
            self.raft_log_size_hint = 0;
        }

        let apply_snap_result = self.mut_store().post_ready(invoke_ctx);

        if !self.is_leader() {
            self.send(trans, ready.messages.drain(..), &mut metrics.message).unwrap_or_else(|e| {
                warn!("{} follower send messages err {:?}", self.tag, e);
            });
        }

        // Call `handle_raft_commit_entries` directly here may lead to inconsistency.
        // In some cases, there will be some pending committed entries when applying a
        // snapshot. If we call `handle_raft_commit_entries` directly, these updates
        // will be written to disk. Because we apply snapshot asynchronously, so these
        // updates will soon be removed. But the soft state of raft is still be updated
        // in memory. Hence when handle ready next time, these updates won't be included
        // in `ready.committed_entries` again, which will lead to inconsistency.
        let exec_results = if self.is_applying() {
            if let Some(ref mut hs) = ready.hs {
                // Snapshot's metadata has been applied.
                hs.set_commit(self.get_store().truncated_index());
            }
            vec![]
        } else {
            self.handle_raft_commit_entries(&ready.committed_entries)
        };

        self.raft_group.advance(ready);
        ReadyResult {
            exec_results: exec_results,
            apply_snap_result: apply_snap_result,
        }
    }

    /// Propose a request.
    ///
    /// Return true means the request has been proposed successfully.
    pub fn propose(&mut self,
                   mut cmd: PendingCmd,
                   req: RaftCmdRequest,
                   mut err_resp: RaftCmdResponse,
                   metrics: &mut RaftProposeMetrics)
                   -> bool {
        if self.pending_cmds.contains(&cmd.uuid) {
            cmd_resp::bind_error(&mut err_resp, box_err!("duplicated uuid {:?}", cmd.uuid));
            cmd.call(err_resp);
            return false;
        }

        debug!("{} propose command with uuid {:?}", self.tag, cmd.uuid);
        metrics.all += 1;

        if self.should_read_local(&req) {
            metrics.local_read += 1;

            // Execute ready-only commands immediately in leader when doing local reads.
            let mut ctx = ExecContext::new(self, 0, 0, &req);
            let (mut resp, _) = self.exec_raft_cmd(&mut ctx).unwrap_or_else(|e| {
                error!("{} execute raft command err: {:?}", self.tag, e);
                (cmd_resp::new_error(e), None)
            });

            cmd_resp::bind_uuid(&mut resp, cmd.uuid);
            cmd_resp::bind_term(&mut resp, self.term());
            cmd.call(resp);
            return false;
        } else if get_transfer_leader_cmd(&req).is_some() {
            metrics.transfer_leader += 1;

            let transfer_leader = get_transfer_leader_cmd(&req).unwrap();
            let peer = transfer_leader.get_peer();

            if self.is_tranfer_leader_allowed(peer) {
                self.transfer_leader(peer);
            } else {
                info!("{} transfer leader message {:?} ignored directly",
                      self.tag,
                      req);
            }

            // transfer leader command doesn't need to replicate log and apply, so we
            // return immediately. Note that this command may fail, we can view it just as an advice
            cmd.call(make_transfer_leader_response());
            return false;
        } else if get_change_peer_cmd(&req).is_some() {
            if self.raft_group.raft.pending_conf {
                info!("{} there is a pending conf change, try later", self.tag);
                cmd_resp::bind_error(&mut err_resp,
                                     box_err!("{} there is a pending conf change, try later",
                                              self.tag));
                cmd.call(err_resp);
                return false;
            }
            if let Some(cmd) = self.pending_cmds.take_conf_change() {
                // if it loses leadership before conf change is replicated, there may be
                // a stale pending conf change before next conf change is applied. If it
                // becomes leader again with the stale pending conf change, will enter
                // this block, so we notify leadership may have changed.
                self.notify_stale_command(cmd);
            }

            if let Err(e) = self.propose_conf_change(req, metrics) {
                cmd_resp::bind_error(&mut err_resp, e);
                cmd.call(err_resp);
                return false;
            }

            // Try to renew leader lease on every conf change request.
            cmd.renew_lease_time = Some(clocktime::raw_now());
            self.pending_cmds.set_conf_change(cmd);
        } else if let Err(e) = self.propose_normal(req, metrics) {
            cmd_resp::bind_error(&mut err_resp, e);
            cmd.call(err_resp);
            return false;
        } else {
            // Try to renew leader lease on every consistent read/write request.
            cmd.renew_lease_time = Some(clocktime::raw_now());
            self.pending_cmds.append_normal(cmd);
        }

        true
    }

    fn should_read_local(&mut self, req: &RaftCmdRequest) -> bool {
        if (req.has_header() && req.get_header().get_read_quorum()) ||
           !self.raft_group.raft.in_lease() || req.get_requests().len() == 0 {
            return false;
        }

        // If applied index's term is differ from current raft's term, leader transfer
        // must happened, if read locally, we may read old value.
        if self.get_store().applied_index_term != self.raft_group.raft.term {
            return false;
        }

        for cmd_req in req.get_requests() {
            if cmd_req.get_cmd_type() != CmdType::Snap && cmd_req.get_cmd_type() != CmdType::Get {
                return false;
            }
        }

        // If the leader lease has expired, local read should not be performed.
        if self.leader_lease_expired_time.is_none() {
            return false;
        }

        let now = clocktime::raw_now();
        let expired_time = self.leader_lease_expired_time.unwrap();
        if now > expired_time {
            debug!("{} leader lease expired time {:?} is outdated",
                   self.tag,
                   self.leader_lease_expired_time);
            // Reset leader lease expiring time.
            self.leader_lease_expired_time = None;
            // Perform a consistent read to Raft quorum and try to renew the leader lease.
            return false;
        }

        true
    }

    /// Call the callback of `cmd` when it can not be continue processed.
    fn notify_stale_command(&self, mut cmd: PendingCmd) {
        let resp = cmd_resp::err_resp(Error::StaleCommand, cmd.uuid, self.term());
        info!("{} command {} is stale, skip", self.tag, cmd.uuid);
        cmd.call(resp);
    }

    /// Count the number of the healthy nodes.
    /// A node is healthy when
    /// 1. it's the leader of the Raft group, which has the latest logs
    /// 2. it's a follower, and it does not lag behind the leader a lot.
    ///    If a snapshot is involved between it and the Raft leader, it's not healthy since
    ///    it cannot works as a node in the quorum to receive replicating logs from leader.
    fn count_healthy_node(&self, progress: &HashMap<u64, Progress>) -> usize {
        let mut healthy = 0;
        for pr in progress.values() {
            if pr.matched >= self.get_store().truncated_index() {
                healthy += 1;
            }
        }
        healthy
    }

    /// Check whether it's safe to propose the specified conf change request.
    /// It's safe iff at least the quorum of the Raft group is still healthy
    /// right after that conf change is applied.
    /// Define the total number of nodes in current Raft cluster to be `total`.
    /// To ensure the above safety, if the cmd is
    /// 1. A `AddNode` request
    ///    Then at least '(total + 1)/2 + 1' nodes need to be up to date for now.
    /// 2. A `RemoveNode` request
    ///    Then at least '(total - 1)/2 + 1' other nodes (the node about to be removed is excluded)
    ///    need to be up to date for now.
    fn check_conf_change(&self, cmd: &RaftCmdRequest) -> Result<()> {
        let change_peer = get_change_peer_cmd(cmd).unwrap();

        let change_type = change_peer.get_change_type();
        let peer = change_peer.get_peer();

        let mut status = self.raft_group.status();
        let total = status.progress.len();
        if total == 1 {
            // It's always safe if there is only one node in the cluster.
            return Ok(());
        }

        match change_type {
            ConfChangeType::AddNode => {
                let progress = Progress { ..Default::default() };
                status.progress.insert(peer.get_id(), progress);
            }
            ConfChangeType::RemoveNode => {
                if status.progress.remove(&peer.get_id()).is_none() {
                    // It's always safe to remove a unexisting node.
                    return Ok(());
                }
            }
        }
        let healthy = self.count_healthy_node(&status.progress);
        let quorum_after_change = raft::quorum(status.progress.len());
        if healthy >= quorum_after_change {
            return Ok(());
        }

        PEER_ADMIN_CMD_COUNTER_VEC.with_label_values(&["conf_change", "reject_unsafe"]).inc();

        info!("{} rejects unsafe conf change request {:?}, total {}, healthy {},  \
               quorum after change {}",
              self.tag,
              change_peer,
              total,
              healthy,
              quorum_after_change);
        Err(box_err!("unsafe to perform conf change {:?}, total {}, healthy {}, quorum after \
                      change {}",
                     change_peer,
                     total,
                     healthy,
                     quorum_after_change))
    }

    fn propose_normal(&mut self,
                      mut cmd: RaftCmdRequest,
                      metrics: &mut RaftProposeMetrics)
                      -> Result<()> {
        metrics.normal += 1;

        // TODO: validate request for unexpected changes.
        try!(self.coprocessor_host.pre_propose(&self.raft_group.get_store(), &mut cmd));
        let data = try!(cmd.write_to_bytes());

        // TODO: use local histogram metrics
        PEER_PROPOSE_LOG_SIZE_HISTOGRAM.observe(data.len() as f64);

        let propose_index = self.next_proposal_index();
        try!(self.raft_group.propose(data));
        if self.next_proposal_index() == propose_index {
            // The message is dropped silently, this usually due to leader absence
            // or transferring leader. Both cases can be considered as NotLeader error.
            return Err(Error::NotLeader(self.region_id, None));
        }

        Ok(())
    }

    fn transfer_leader(&mut self, peer: &metapb::Peer) {
        info!("{} transfer leader to {:?}", self.tag, peer);

        self.raft_group.transfer_leader(peer.get_id());
    }

    fn is_tranfer_leader_allowed(&self, peer: &metapb::Peer) -> bool {
        let peer_id = peer.get_id();
        let status = self.raft_group.status();

        if !status.progress.contains_key(&peer_id) {
            return false;
        }

        for progress in status.progress.values() {
            if progress.state == ProgressState::Snapshot {
                return false;
            }
        }

        let last_index = self.get_store().last_index();
        last_index <= status.progress[&peer_id].matched + TRANSFER_LEADER_ALLOW_LOG_LAG
    }

    fn propose_conf_change(&mut self,
                           cmd: RaftCmdRequest,
                           metrics: &mut RaftProposeMetrics)
                           -> Result<()> {
        try!(self.check_conf_change(&cmd));

        metrics.conf_change += 1;

        let data = try!(cmd.write_to_bytes());

        // TODO: use local histogram metrics
        PEER_PROPOSE_LOG_SIZE_HISTOGRAM.observe(data.len() as f64);

        let change_peer = get_change_peer_cmd(&cmd).unwrap();

        let mut cc = eraftpb::ConfChange::new();
        cc.set_change_type(change_peer.get_change_type());
        cc.set_node_id(change_peer.get_peer().get_id());
        cc.set_context(data);

        info!("{} propose conf change {:?} peer {:?}",
              self.tag,
              cc.get_change_type(),
              cc.get_node_id());

        let propose_index = self.next_proposal_index();
        try!(self.raft_group.propose_conf_change(cc));
        if self.next_proposal_index() == propose_index {
            // The message is dropped silently, this usually due to leader absence
            // or transferring leader. Both cases can be considered as NotLeader error.
            return Err(Error::NotLeader(self.region_id, None));
        }

        Ok(())
    }

    pub fn check_epoch(&self, req: &RaftCmdRequest) -> Result<()> {
        let (mut check_ver, mut check_conf_ver) = (false, false);
        if req.has_admin_request() {
            match req.get_admin_request().get_cmd_type() {
                AdminCmdType::CompactLog |
                AdminCmdType::InvalidAdmin |
                AdminCmdType::ComputeHash |
                AdminCmdType::VerifyHash => {}
                AdminCmdType::Split => check_ver = true,
                AdminCmdType::ChangePeer => check_conf_ver = true,
                AdminCmdType::TransferLeader => {
                    check_ver = true;
                    check_conf_ver = true;
                }
            };
        } else {
            // for get/set/delete, we don't care conf_version.
            check_ver = true;
        }

        if !check_ver && !check_conf_ver {
            return Ok(());
        }

        if !req.get_header().has_region_epoch() {
            return Err(box_err!("missing epoch!"));
        }

        let from_epoch = req.get_header().get_region_epoch();
        let latest_region = self.region();
        let latest_epoch = latest_region.get_region_epoch();

        // should we use not equal here?
        if (check_conf_ver && from_epoch.get_conf_ver() < latest_epoch.get_conf_ver()) ||
           (check_ver && from_epoch.get_version() < latest_epoch.get_version()) {
            debug!("{} received stale epoch {:?}, mime: {:?}",
                   self.tag,
                   from_epoch,
                   latest_epoch);
            return Err(Error::StaleEpoch(format!("latest_epoch of region {} is {:?}, but you \
                                                  sent {:?}",
                                                 self.region_id,
                                                 latest_epoch,
                                                 from_epoch),
                                         vec![self.region().to_owned()]));
        }

        Ok(())
    }

    pub fn get_peer_from_cache(&self, peer_id: u64) -> Option<metapb::Peer> {
        if let Some(peer) = self.peer_cache.borrow().get(&peer_id).cloned() {
            return Some(peer);
        }

        // Try to find in region, if found, set in cache.
        for peer in self.get_store().get_region().get_peers() {
            if peer.get_id() == peer_id {
                self.peer_cache.borrow_mut().insert(peer_id, peer.clone());
                return Some(peer.clone());
            }
        }

        None
    }

    fn send_raft_message<T: Transport>(&mut self, msg: eraftpb::Message, trans: &T) -> Result<()> {
        let mut send_msg = RaftMessage::new();
        send_msg.set_region_id(self.region_id);
        // set current epoch
        send_msg.set_region_epoch(self.region().get_region_epoch().clone());

        let from_peer = match self.get_peer_from_cache(msg.get_from()) {
            Some(p) => p,
            None => {
                return Err(box_err!("failed to lookup sender peer {} in region {}",
                                    msg.get_from(),
                                    self.region_id))
            }
        };

        let to_peer = match self.get_peer_from_cache(msg.get_to()) {
            Some(p) => p,
            None => {
                return Err(box_err!("failed to look up recipient peer {} in region {}",
                                    msg.get_to(),
                                    self.region_id))
            }
        };

        let to_peer_id = to_peer.get_id();
        let to_store_id = to_peer.get_store_id();
        let msg_type = msg.get_msg_type();
        debug!("{} send raft msg {:?}[size: {}] from {} to {}",
               self.tag,
               msg_type,
               msg.compute_size(),
               from_peer.get_id(),
               to_peer_id);

        send_msg.set_from_peer(from_peer);
        send_msg.set_to_peer(to_peer);

        // There could be two cases:
        // 1. Target peer already exists but has not established communication with leader yet
        // 2. Target peer is added newly due to member change or region split, but it's not
        //    created yet
        // For both cases the region start key and end key are attached in RequestVote and
        // Heartbeat message for the store of that peer to check whether to create a new peer
        // when receiving these messages, or just to wait for a pending region split to perform
        // later.
        if self.get_store().is_initialized() &&
           (msg_type == MessageType::MsgRequestVote ||
            // the peer has not been known to this leader, it may exist or not.
            (msg_type == MessageType::MsgHeartbeat && msg.get_commit() == INVALID_INDEX)) {
            let region = self.region();
            send_msg.set_start_key(region.get_start_key().to_vec());
            send_msg.set_end_key(region.get_end_key().to_vec());
        }

        send_msg.set_message(msg);

        if let Err(e) = trans.send(send_msg) {
            warn!("{} failed to send msg to {} in store {}, err: {:?}",
                  self.tag,
                  to_peer_id,
                  to_store_id,
                  e);

            // unreachable store
            self.raft_group.report_unreachable(to_peer_id);
            if msg_type == eraftpb::MessageType::MsgSnapshot {
                self.raft_group.report_snapshot(to_peer_id, SnapshotStatus::Failure);
            }
        }

        Ok(())
    }

    fn handle_raft_commit_entries(&mut self,
                                  committed_entries: &[eraftpb::Entry])
                                  -> Vec<ExecResult> {
        if committed_entries.is_empty() {
            return vec![];
        }
        // We can't apply committed entries when this peer is still applying snapshot.
        assert!(!self.is_applying());
        // If we send multiple ConfChange commands, only first one will be proposed correctly,
        // others will be saved as a normal entry with no data, so we must re-propose these
        // commands again.
        let t = SlowTimer::new();
        let mut results = vec![];
        let committed_count = committed_entries.len();
        for entry in committed_entries {
            if self.pending_remove {
                // This peer is about to be destroyed, skip everything.
                break;
            }

            let expect_index = self.get_store().applied_index() + 1;
            if expect_index != entry.get_index() {
                panic!("{} expect index {}, but got {}",
                       self.tag,
                       expect_index,
                       entry.get_index());
            }

            // raft meta is very small, can be ignored.
            self.raft_log_size_hint += entry.get_data().len() as u64;

            let res = match entry.get_entry_type() {
                eraftpb::EntryType::EntryNormal => self.handle_raft_entry_normal(entry),
                eraftpb::EntryType::EntryConfChange => self.handle_raft_entry_conf_change(entry),
            };

            if let Some(res) = res {
                results.push(res);
            }
        }

        slow_log!(t,
                  "{} handle ready {} committed entries",
                  self.tag,
                  committed_count);
        results
    }

    fn handle_raft_entry_normal(&mut self, entry: &eraftpb::Entry) -> Option<ExecResult> {
        let index = entry.get_index();
        let term = entry.get_term();
        let data = entry.get_data();

        if !data.is_empty() {
            let cmd = parse_data_at(data, index, &self.tag);
            return self.process_raft_cmd(index, term, cmd);
        }

        // when a peer become leader, it will send an empty entry.
        let wb = WriteBatch::new();
        let mut state = self.get_store().apply_state.clone();
        state.set_applied_index(index);
        rocksdb::get_cf_handle(&self.engine, CF_RAFT)
            .map_err(From::from)
            .and_then(|handle| {
                wb.put_msg_cf(handle, &keys::apply_state_key(self.region_id), &state)
            })
            .and_then(|_| self.engine.write(wb).map_err(From::from))
            .unwrap_or_else(|e| {
                panic!("{} failed to apply empty entry at {}: {:?}",
                       self.tag,
                       index,
                       e);
            });
        self.mut_store().apply_state = state;
        self.mut_store().applied_index_term = term;
        assert!(term > 0);
        while let Some(cmd) = self.pending_cmds.pop_normal(term - 1) {
            // apprently, all the callbacks whose term is less than entry's term are stale.
            self.notify_stale_command(cmd);
        }
        None
    }

    fn handle_raft_entry_conf_change(&mut self, entry: &eraftpb::Entry) -> Option<ExecResult> {
        let index = entry.get_index();
        let term = entry.get_term();
        let conf_change: eraftpb::ConfChange = parse_data_at(entry.get_data(), index, &self.tag);
        let cmd = parse_data_at(conf_change.get_context(), index, &self.tag);
        let (res, cc) = match self.process_raft_cmd(index, term, cmd) {
            res @ Some(_) => (res, conf_change),
            // If failed, tell raft that the config change was aborted.
            None => (None, eraftpb::ConfChange::new()),
        };
        self.raft_group.apply_conf_change(cc);

        res
    }

    fn find_cb(&mut self,
               uuid: Uuid,
               term: u64,
               cmd: &RaftCmdRequest)
               -> Option<(Callback, Timespec)> {
        if get_change_peer_cmd(cmd).is_some() {
            if let Some(mut cmd) = self.pending_cmds.take_conf_change() {
                if cmd.uuid == uuid {
                    return Some((cmd.cb.take().unwrap(), cmd.renew_lease_time.unwrap()));
                } else {
                    self.notify_stale_command(cmd);
                }
            }
            return None;
        }
        while let Some(mut head) = self.pending_cmds.pop_normal(term) {
            if head.uuid == uuid {
                return Some((head.cb.take().unwrap(), head.renew_lease_time.unwrap()));
            }
            // Because of the lack of original RaftCmdRequest, we skip calling
            // coprocessor here.
            // TODO: call coprocessor with uuid instead.
            self.notify_stale_command(head);
        }
        None
    }

    fn process_raft_cmd(&mut self,
                        index: u64,
                        term: u64,
                        cmd: RaftCmdRequest)
                        -> Option<ExecResult> {
        if index == 0 {
            panic!("{} processing raft command needs a none zero index",
                   self.tag);
        }

        let uuid = util::get_uuid_from_req(&cmd).unwrap();
        let cmd_cb = self.find_cb(uuid, term, &cmd);
        let timer = PEER_APPLY_LOG_HISTOGRAM.start_timer();
        let (mut resp, exec_result) = self.apply_raft_cmd(index, term, &cmd);
        timer.observe_duration();

        debug!("{} applied command with uuid {:?} at log index {}",
               self.tag,
               uuid,
               index);

        if cmd_cb.is_none() {
            return exec_result;
        }

        let (cb, lease_renew_time) = cmd_cb.unwrap();
        // Try to renew the leader lease as this command asks to.
        if let Some(current_expired_time) = self.leader_lease_expired_time {
            // This peer is leader and has recorded leader lease.
            // Calculate the renewed lease for this command. If the renewed lease lives longer
            // than the current leader lease, update the current leader lease to the renewed lease.
            let next_expired_time = self.next_lease_expired_time(lease_renew_time);
            // Use the lease expired timestamp comparison here, so that these codes still
            // work no matter how the leader changes before applying this command.
            if current_expired_time < next_expired_time {
                debug!("{} update leader lease expired time from {:?} to {:?}",
                       self.tag,
                       current_expired_time,
                       next_expired_time);
                self.leader_lease_expired_time = Some(next_expired_time)
            }
        } else if self.is_leader() {
            // This peer is leader but its leader lease has expired.
            // Calculate the renewed lease for this command, and update the leader lease
            // for this peer.
            let next_expired_time = self.next_lease_expired_time(lease_renew_time);
            debug!("{} update leader lease expired time from None to {:?}",
                   self.tag,
                   self.leader_lease_expired_time);
            self.leader_lease_expired_time = Some(next_expired_time);
        }
        // Involve post apply hook.
        self.coprocessor_host.post_apply(self.raft_group.get_store(), &cmd, &mut resp);
        // TODO: if we have exec_result, maybe we should return this callback too. Outer
        // store will call it after handing exec result.
        // Bind uuid here.
        cmd_resp::bind_uuid(&mut resp, uuid);
        cmd_resp::bind_term(&mut resp, self.term());
        cb.call_box((resp,));

        exec_result
    }

    pub fn term(&self) -> u64 {
        self.raft_group.raft.term
    }

    // apply operation can fail as following situation:
    //   1. encouter an error that will occur on all store, it can continue
    // applying next entry safely, like stale epoch for example;
    //   2. encouter an error that may not occur on all store, in this case
    // we should try to apply the entry again or panic. Considering that this
    // usually due to disk operation fail, which is rare, so just panic is ok.
    fn apply_raft_cmd(&mut self,
                      index: u64,
                      term: u64,
                      req: &RaftCmdRequest)
                      -> (RaftCmdResponse, Option<ExecResult>) {
        // if pending remove, apply should be aborted already.
        assert!(!self.pending_remove);

        let mut ctx = ExecContext::new(self, index, term, req);
        let (resp, exec_result) = self.exec_raft_cmd(&mut ctx).unwrap_or_else(|e| {
            error!("{} execute raft command err: {:?}", self.tag, e);
            (cmd_resp::new_error(e), None)
        });

        ctx.apply_state.set_applied_index(index);
        if !self.pending_remove {
            ctx.save(self.region_id)
                .unwrap_or_else(|e| panic!("{} failed to save apply context: {:?}", self.tag, e));
        }

        // Commit write and change storage fields atomically.
        self.mut_store()
            .engine
            .write(ctx.wb)
            .unwrap_or_else(|e| panic!("{} failed to commit apply result: {:?}", self.tag, e));

        let mut storage = self.raft_group.mut_store();
        storage.apply_state = ctx.apply_state;
        storage.applied_index_term = term;

        if let Some(ref exec_result) = exec_result {
            match *exec_result {
                ExecResult::ChangePeer { ref region, .. } => {
                    storage.region = region.clone();
                }
                ExecResult::ComputeHash { .. } |
                ExecResult::VerifyHash { .. } => {}
                ExecResult::CompactLog { first_index, ref state } => {
                    let total_cnt = index - first_index;
                    // the size of current CompactLog command can be ignored.
                    let remain_cnt = index - state.get_index() - 1;
                    self.raft_log_size_hint = self.raft_log_size_hint * remain_cnt / total_cnt;
                }
                ExecResult::SplitRegion { ref left, .. } => {
                    storage.region = left.clone();
                }
            }
        }

        (resp, exec_result)
    }

    /// Clear all the pending commands.
    ///
    /// Please note that all the pending callbacks will be lost.
    /// Should not do this when dropping a peer in case of possible leak.
    pub fn clear_pending_commands(&mut self) {
        if !self.pending_cmds.normals.is_empty() {
            info!("{} clear {} commands",
                  self.tag,
                  self.pending_cmds.normals.len());
            while let Some(mut cmd) = self.pending_cmds.normals.pop_front() {
                cmd.cb.take();
            }
        }
        if let Some(mut cmd) = self.pending_cmds.conf_change.take() {
            info!("{} clear pending conf change", self.tag);
            cmd.cb.take();
        }
    }
}

fn get_transfer_leader_cmd(msg: &RaftCmdRequest) -> Option<&TransferLeaderRequest> {
    if !msg.has_admin_request() {
        return None;
    }
    let req = msg.get_admin_request();
    if !req.has_transfer_leader() {
        return None;
    }

    Some(req.get_transfer_leader())
}

fn get_change_peer_cmd(msg: &RaftCmdRequest) -> Option<&ChangePeerRequest> {
    if !msg.has_admin_request() {
        return None;
    }
    let req = msg.get_admin_request();
    if !req.has_change_peer() {
        return None;
    }

    Some(req.get_change_peer())
}

struct ExecContext<'a> {
    pub snap: Snapshot,
    pub apply_state: RaftApplyState,
    pub wb: WriteBatch,
    pub req: &'a RaftCmdRequest,
    pub index: u64,
    pub term: u64,
}

impl<'a> ExecContext<'a> {
    fn new<'b>(peer: &'b Peer, index: u64, term: u64, req: &'a RaftCmdRequest) -> ExecContext<'a> {
        ExecContext {
            snap: Snapshot::new(peer.engine.clone()),
            apply_state: peer.get_store().apply_state.clone(),
            wb: WriteBatch::new(),
            req: req,
            index: index,
            term: term,
        }
    }

    fn save(&self, region_id: u64) -> Result<()> {
        let raft_cf = try!(self.snap.cf_handle(CF_RAFT));
        try!(self.wb.put_msg_cf(raft_cf,
                                &keys::apply_state_key(region_id),
                                &self.apply_state));
        Ok(())
    }
}

// Here we implement all commands.
impl Peer {
    // Only errors that will also occur on all other stores should be returned.
    fn exec_raft_cmd(&mut self,
                     ctx: &mut ExecContext)
                     -> Result<(RaftCmdResponse, Option<ExecResult>)> {
        try!(self.check_epoch(ctx.req));
        if ctx.req.has_admin_request() {
            self.exec_admin_cmd(ctx)
        } else {
            // Now we don't care write command outer, so use None.
            self.exec_write_cmd(ctx).and_then(|v| Ok((v, None)))
        }
    }

    fn exec_admin_cmd(&mut self,
                      ctx: &mut ExecContext)
                      -> Result<(RaftCmdResponse, Option<ExecResult>)> {
        let request = ctx.req.get_admin_request();
        let cmd_type = request.get_cmd_type();
        info!("{} execute admin command {:?} at [term: {}, index: {}]",
              self.tag,
              request,
              ctx.term,
              ctx.index);

        let (mut response, exec_result) = try!(match cmd_type {
            AdminCmdType::ChangePeer => self.exec_change_peer(ctx, request),
            AdminCmdType::Split => self.exec_split(ctx, request),
            AdminCmdType::CompactLog => self.exec_compact_log(ctx, request),
            AdminCmdType::TransferLeader => Err(box_err!("transfer leader won't exec")),
            AdminCmdType::ComputeHash => self.exec_compute_hash(ctx, request),
            AdminCmdType::VerifyHash => self.exec_verify_hash(ctx, request),
            AdminCmdType::InvalidAdmin => Err(box_err!("unsupported admin command type")),
        });
        response.set_cmd_type(cmd_type);

        let mut resp = RaftCmdResponse::new();
        resp.set_admin_response(response);
        Ok((resp, exec_result))
    }

    fn exec_change_peer(&mut self,
                        ctx: &ExecContext,
                        request: &AdminRequest)
                        -> Result<(AdminResponse, Option<ExecResult>)> {
        let request = request.get_change_peer();
        let peer = request.get_peer();
        let store_id = peer.get_store_id();
        let change_type = request.get_change_type();
        let mut region = self.region().clone();

        info!("{} exec ConfChange {:?}, epoch: {:?}",
              self.tag,
              util::conf_change_type_str(&change_type),
              region.get_region_epoch());

        // TODO: we should need more check, like peer validation, duplicated id, etc.
        let exists = util::find_peer(&region, store_id).is_some();
        let conf_ver = region.get_region_epoch().get_conf_ver() + 1;

        region.mut_region_epoch().set_conf_ver(conf_ver);

        match change_type {
            eraftpb::ConfChangeType::AddNode => {
                PEER_ADMIN_CMD_COUNTER_VEC.with_label_values(&["add_peer", "all"]).inc();

                if exists {
                    error!("{} can't add duplicated peer {:?} to region {:?}",
                           self.tag,
                           peer,
                           self.region());
                    return Err(box_err!("can't add duplicated peer {:?} to region {:?}",
                                        peer,
                                        self.region()));
                }
                // TODO: Do we allow adding peer in same node?

                // Add this peer to cache.
                self.peer_cache.borrow_mut().insert(peer.get_id(), peer.clone());
                self.peer_heartbeats.insert(peer.get_id(), Instant::now());
                region.mut_peers().push(peer.clone());

                PEER_ADMIN_CMD_COUNTER_VEC.with_label_values(&["add_peer", "success"]).inc();

                info!("{} add peer {:?} to region {:?}",
                      self.tag,
                      peer,
                      self.region());
            }
            eraftpb::ConfChangeType::RemoveNode => {
                PEER_ADMIN_CMD_COUNTER_VEC.with_label_values(&["remove_peer", "all"]).inc();

                if !exists {
                    error!("{} remove missing peer {:?} from region {:?}",
                           self.tag,
                           peer,
                           self.region());
                    return Err(box_err!("remove missing peer {:?} from region {:?}",
                                        peer,
                                        self.region()));
                }

                if self.peer_id() == peer.get_id() {
                    // Remove ourself, we will destroy all region data later.
                    // So we need not to apply following logs.
                    self.pending_remove = true;
                }

                // Remove this peer from cache.
                self.peer_cache.borrow_mut().remove(&peer.get_id());
                self.peer_heartbeats.remove(&peer.get_id());
                util::remove_peer(&mut region, store_id).unwrap();

                PEER_ADMIN_CMD_COUNTER_VEC.with_label_values(&["remove_peer", "success"]).inc();

                info!("{} remove {} from region:{:?}",
                      self.tag,
                      peer.get_id(),
                      self.region());
            }
        }

        if self.pending_remove {
            self.get_store()
                .clear_meta(&ctx.wb)
                .and_then(|_| write_peer_state(&ctx.wb, &region, PeerState::Tombstone))
                .unwrap_or_else(|e| panic!("{} failed to remove self: {:?}", self.tag, e));
        } else {
            write_peer_state(&ctx.wb, &region, PeerState::Normal)
                .unwrap_or_else(|e| panic!("{} failed to update region state: {:?}", self.tag, e));
        }

        let mut resp = AdminResponse::new();
        resp.mut_change_peer().set_region(region.clone());

        Ok((resp,
            Some(ExecResult::ChangePeer {
            change_type: change_type,
            peer: peer.clone(),
            region: region,
        })))
    }

    fn exec_split(&mut self,
                  ctx: &ExecContext,
                  req: &AdminRequest)
                  -> Result<(AdminResponse, Option<ExecResult>)> {
        PEER_ADMIN_CMD_COUNTER_VEC.with_label_values(&["split", "all"]).inc();

        let split_req = req.get_split();
        if !split_req.has_split_key() {
            return Err(box_err!("missing split key"));
        }

        let split_key = split_req.get_split_key();
        let mut region = self.region().clone();
        if split_key <= region.get_start_key() {
            return Err(box_err!("invalid split request: {:?}", split_req));
        }

        try!(util::check_key_in_region(split_key, &region));

        info!("{} split at key: {}, region: {:?}",
              self.tag,
              escape(split_key),
              region);

        // TODO: check new region id validation.
        let new_region_id = split_req.get_new_region_id();

        // After split, the origin region key range is [start_key, split_key),
        // the new split region is [split_key, end).
        let mut new_region = region.clone();
        region.set_end_key(split_key.to_vec());

        new_region.set_start_key(split_key.to_vec());
        new_region.set_id(new_region_id);

        // Update new region peer ids.
        let new_peer_ids = split_req.get_new_peer_ids();
        if new_peer_ids.len() != new_region.get_peers().len() {
            return Err(box_err!("invalid new peer id count, need {}, but got {}",
                                new_region.get_peers().len(),
                                new_peer_ids.len()));
        }

        for (index, peer) in new_region.mut_peers().iter_mut().enumerate() {
            let peer_id = new_peer_ids[index];
            peer.set_id(peer_id);

            // Add this peer to cache.
            self.peer_cache.borrow_mut().insert(peer_id, peer.clone());
        }

        // update region version
        let region_ver = region.get_region_epoch().get_version() + 1;
        region.mut_region_epoch().set_version(region_ver);
        new_region.mut_region_epoch().set_version(region_ver);
        write_peer_state(&ctx.wb, &region, PeerState::Normal)
            .and_then(|_| write_peer_state(&ctx.wb, &new_region, PeerState::Normal))
            .and_then(|_| write_initial_state(self.engine.as_ref(), &ctx.wb, new_region.get_id()))
            .unwrap_or_else(|e| {
                panic!("{} failed to save split region {:?}: {:?}",
                       self.tag,
                       new_region,
                       e)
            });

        let mut resp = AdminResponse::new();
        resp.mut_split().set_left(region.clone());
        resp.mut_split().set_right(new_region.clone());

        self.size_diff_hint = 0;
        self.delete_keys_hint = 0;

        PEER_ADMIN_CMD_COUNTER_VEC.with_label_values(&["split", "success"]).inc();

        Ok((resp,
            Some(ExecResult::SplitRegion {
            left: region,
            right: new_region,
        })))
    }

    fn exec_compact_log(&mut self,
                        ctx: &mut ExecContext,
                        req: &AdminRequest)
                        -> Result<(AdminResponse, Option<ExecResult>)> {
        PEER_ADMIN_CMD_COUNTER_VEC.with_label_values(&["compact", "all"]).inc();

        let compact_index = req.get_compact_log().get_compact_index();
        let resp = AdminResponse::new();

        let first_index = self.get_store().first_index();
        if compact_index <= first_index {
            debug!("{} compact index {} <= first index {}, no need to compact",
                   self.tag,
                   compact_index,
                   first_index);
            return Ok((resp, None));
        }

        // compact failure is safe to be omitted, no need to assert.
        try!(self.get_store().compact(&mut ctx.apply_state, compact_index));

        PEER_ADMIN_CMD_COUNTER_VEC.with_label_values(&["compact", "success"]).inc();

        Ok((resp,
            Some(ExecResult::CompactLog {
            state: ctx.apply_state.get_truncated_state().clone(),
            first_index: first_index,
        })))
    }

    fn exec_write_cmd(&mut self, ctx: &ExecContext) -> Result<RaftCmdResponse> {
        let requests = ctx.req.get_requests();
        let mut responses = Vec::with_capacity(requests.len());

        for req in requests {
            let cmd_type = req.get_cmd_type();
            let mut resp = try!(match cmd_type {
                CmdType::Get => self.do_get(ctx, req),
                CmdType::Put => self.do_put(ctx, req),
                CmdType::Delete => self.do_delete(ctx, req),
                CmdType::Snap => self.do_snap(ctx, req),
                CmdType::Invalid => Err(box_err!("invalid cmd type, message maybe currupted")),
            });

            resp.set_cmd_type(cmd_type);

            responses.push(resp);
        }

        let mut resp = RaftCmdResponse::new();
        resp.set_responses(protobuf::RepeatedField::from_vec(responses));
        Ok(resp)
    }

    fn check_data_key(&self, key: &[u8]) -> Result<()> {
        // region key range has no data prefix, so we must use origin key to check.
        try!(util::check_key_in_region(key, self.get_store().get_region()));

        Ok(())
    }

    fn do_get(&mut self, ctx: &ExecContext, req: &Request) -> Result<Response> {
        // TODO: the get_get looks wried, maybe we should figure out a better name later.
        let key = req.get_get().get_key();
        try!(self.check_data_key(key));

        let mut resp = Response::new();
        let res = if req.get_get().has_cf() {
            let cf = req.get_get().get_cf();
            // TODO: check whether cf exists or not.
            ctx.snap.get_value_cf(cf, &keys::data_key(key)).unwrap_or_else(|e| {
                panic!("{} failed to get {} with cf {}: {:?}",
                       self.tag,
                       escape(key),
                       cf,
                       e)
            })
        } else {
            ctx.snap
                .get_value(&keys::data_key(key))
                .unwrap_or_else(|e| panic!("{} failed to get {}: {:?}", self.tag, escape(key), e))
        };
        if let Some(res) = res {
            resp.mut_get().set_value(res.to_vec());
        }

        Ok(resp)
    }

    fn do_put(&mut self, ctx: &ExecContext, req: &Request) -> Result<Response> {
        let (key, value) = (req.get_put().get_key(), req.get_put().get_value());
        try!(self.check_data_key(key));

        let resp = Response::new();
        let key = keys::data_key(key);
        if let Some(diff) = self.size_diff_hint.checked_add(key.len() as u64) {
            self.size_diff_hint = diff;
        }
        if let Some(diff) = self.size_diff_hint.checked_add(value.len() as u64) {
            self.size_diff_hint = diff;
        }
        self.size_diff_hint += key.len() as u64;
        self.size_diff_hint += value.len() as u64;
        if req.get_put().has_cf() {
            let cf = req.get_put().get_cf();
            // TODO: check whether cf exists or not.
            rocksdb::get_cf_handle(&self.engine, cf)
                .and_then(|handle| ctx.wb.put_cf(handle, &key, value))
                .unwrap_or_else(|e| {
                    panic!("{} failed to write ({}, {}) to cf {}: {:?}",
                           self.tag,
                           escape(&key),
                           escape(value),
                           cf,
                           e)
                });
        } else {
            ctx.wb.put(&key, value).unwrap_or_else(|e| {
                panic!("{} failed to write ({}, {}): {:?}",
                       self.tag,
                       escape(&key),
                       escape(value),
                       e);
            });
        }
        Ok(resp)
    }

    fn do_delete(&mut self, ctx: &ExecContext, req: &Request) -> Result<Response> {
        let key = req.get_delete().get_key();
        try!(self.check_data_key(key));

        let key = keys::data_key(key);
        // since size_diff_hint is not accurate, so we just skip calculate the value size.
        let klen = key.len() as u64;
        if self.size_diff_hint > klen {
            self.size_diff_hint -= klen;
        } else {
            self.size_diff_hint = 0;
        }
        let resp = Response::new();
        if req.get_delete().has_cf() {
            let cf = req.get_delete().get_cf();
            // TODO: check whether cf exists or not.
            rocksdb::get_cf_handle(&self.engine, cf)
                .and_then(|handle| ctx.wb.delete_cf(handle, &key))
                .unwrap_or_else(|e| {
                    panic!("{} failed to delete {}: {:?}", self.tag, escape(&key), e)
                });
            // lock cf is compact periodically.
            if cf != CF_LOCK {
                self.delete_keys_hint += 1;
            }
        } else {
            ctx.wb.delete(&key).unwrap_or_else(|e| {
                panic!("{} failed to delete {}: {:?}", self.tag, escape(&key), e)
            });
            self.delete_keys_hint += 1;
        }

        Ok(resp)
    }

    fn do_snap(&mut self, _: &ExecContext, _: &Request) -> Result<Response> {
        let mut resp = Response::new();
        resp.mut_snap().set_region(self.get_store().get_region().clone());
        Ok(resp)
    }
}

fn make_transfer_leader_response() -> RaftCmdResponse {
    let mut response = AdminResponse::new();
    response.set_cmd_type(AdminCmdType::TransferLeader);
    response.set_transfer_leader(TransferLeaderResponse::new());
    let mut resp = RaftCmdResponse::new();
    resp.set_admin_response(response);
    resp
}

// Consistency Check
impl Peer {
    fn exec_compute_hash(&self,
                         ctx: &ExecContext,
                         _: &AdminRequest)
                         -> Result<(AdminResponse, Option<ExecResult>)> {
        let resp = AdminResponse::new();
        Ok((resp,
            Some(ExecResult::ComputeHash {
            region: self.region().clone(),
            index: ctx.index,
            // This snapshot may be held for a long time, which may cause too many
            // open files in rocksdb.
            // TODO: figure out another way to do consistency check without snapshot
            // or short life snapshot.
            snap: Snapshot::new(self.engine.clone()),
        })))
    }

    fn exec_verify_hash(&self,
                        _: &ExecContext,
                        req: &AdminRequest)
                        -> Result<(AdminResponse, Option<ExecResult>)> {
        let verify_req = req.get_verify_hash();
        let index = verify_req.get_index();
        let hash = verify_req.get_hash().to_vec();
        let resp = AdminResponse::new();
        Ok((resp,
            Some(ExecResult::VerifyHash {
            index: index,
            hash: hash,
        })))
    }
}<|MERGE_RESOLUTION|>--- conflicted
+++ resolved
@@ -635,19 +635,11 @@
         // The leader can write to disk and replicate to the followers concurrently
         // For more details, check raft thesis 10.2.1.
         if self.is_leader() {
-<<<<<<< HEAD
             let msgs = ready.messages.drain(..);
             self.send(ctx.trans, msgs, &mut ctx.metrics.message).unwrap_or_else(|e| {
                 // We don't care that the message is sent failed, so here just log this error.
                 warn!("{} leader send messages err {:?}", self.tag, e);
             });
-=======
-            self.send(trans, ready.messages.drain(..), &mut metrics.message)
-                .unwrap_or_else(|e| {
-                    // We don't care that the message is sent failed, so here just log this error.
-                    warn!("{} leader send messages err {:?}", self.tag, e);
-                })
->>>>>>> d7791b0a
         }
 
         let append_timer = PEER_APPEND_LOG_HISTOGRAM.start_timer();
@@ -661,16 +653,6 @@
         };
         append_timer.observe_duration();
 
-<<<<<<< HEAD
-=======
-        if !self.is_leader() {
-            self.send(trans, ready.messages.drain(..), &mut metrics.message)
-                .unwrap_or_else(|e| {
-                    warn!("{} follower send messages err {:?}", self.tag, e);
-                })
-        }
-
->>>>>>> d7791b0a
         slow_log!(t,
                   "{} handle ready, entries {}, messages \
                    {}, snapshot {}, hard state changed {}",
