// Copyright 2016 PingCAP, Inc.
//
// Licensed under the Apache License, Version 2.0 (the "License");
// you may not use this file except in compliance with the License.
// You may obtain a copy of the License at
//
//     http://www.apache.org/licenses/LICENSE-2.0
//
// Unless required by applicable law or agreed to in writing, software
// distributed under the License is distributed on an "AS IS" BASIS,
// See the License for the specific language governing permissions and
// limitations under the License.

use std::sync::Arc;
use std::sync::mpsc::{self, Receiver as StdReceiver, TryRecvError};
use std::rc::Rc;
use std::cell::RefCell;
use std::collections::{HashMap, HashSet, BTreeMap};
use std::boxed::Box;
use std::collections::Bound::{Excluded, Unbounded};
use std::time::{Duration, Instant};
use std::u64;

use rocksdb::DB;
use mio::{self, EventLoop, EventLoopBuilder, Sender};
use protobuf;
use fs2;
use uuid::Uuid;
use time::{self, Timespec};

use kvproto::raft_serverpb::{RaftMessage, RaftSnapshotData, RaftTruncatedState, RegionLocalState,
                             PeerState};
use kvproto::eraftpb::{ConfChangeType, MessageType};
use kvproto::pdpb::StoreStats;
use util::{HandyRwLock, SlowTimer, duration_to_sec, escape};
use pd::PdClient;
use kvproto::raft_cmdpb::{AdminCmdType, AdminRequest, StatusCmdType, StatusResponse,
                          RaftCmdRequest, RaftCmdResponse};
use protobuf::Message;
use raft::{self, SnapshotStatus, INVALID_INDEX};
use raftstore::{Result, Error};
use kvproto::metapb;
use util::worker::{Worker, Scheduler};
use util::transport::SendCh;
use util::rocksdb;
use storage::{ALL_CFS, CF_DEFAULT, CF_LOCK, CF_WRITE};
use super::worker::{SplitCheckRunner, SplitCheckTask, RegionTask, RegionRunner, CompactTask,
                    CompactRunner, RaftlogGcTask, RaftlogGcRunner, PdRunner, PdTask,
                    ConsistencyCheckTask, ConsistencyCheckRunner, ApplyTask, ApplyRunner,
                    ApplyTaskRes};
use super::{util, Msg, Tick, SnapshotStatusMsg, SnapManager};
use super::keys::{self, enc_start_key, enc_end_key, data_end_key, data_key};
use super::engine::{Iterable, Peekable, Snapshot as EngineSnapshot};
use super::config::Config;
use super::peer::{self, Peer, ProposalMeta, ExecResult, StaleState, ConsistencyState,
                  ReadyContext, ChangePeer};
use super::peer_storage::ApplySnapResult;
use super::msg::Callback;
use super::cmd_resp::{bind_uuid, bind_term, bind_error};
use super::transport::Transport;
use super::metrics::*;
use super::local_metrics::RaftMetrics;
use prometheus::local::LocalHistogram;

type Key = Vec<u8>;

const ROCKSDB_TOTAL_SST_FILES_SIZE_PROPERTY: &'static str = "rocksdb.total-sst-files-size";
const ROCKSDB_TABLE_READERS_MEM_PROPERTY: &'static str = "rocksdb.estimate-table-readers-mem";
const ROCKSDB_CUR_SIZE_ALL_MEM_TABLES_PROPERTY: &'static str = "rocksdb.cur-size-all-mem-tables";
const ROCKSDB_ESTIMATE_NUM_KEYS: &'static str = "rocksdb.estimate-num-keys";
const MIO_TICK_RATIO: u64 = 10;

// A helper structure to bundle all channels for messages to `Store`.
pub struct StoreChannel {
    pub sender: Sender<Msg>,
    pub snapshot_status_receiver: StdReceiver<SnapshotStatusMsg>,
}

pub struct Store<T, C: 'static> {
    cfg: Config,
    store: metapb::Store,
    engine: Arc<DB>,
    sendch: SendCh<Msg>,

    sent_snapshot_count: u64,
    snapshot_status_receiver: StdReceiver<SnapshotStatusMsg>,

    // region_id -> peers
    region_peers: HashMap<u64, Peer>,
    pending_raft_groups: HashSet<u64>,
    // region end key -> region id
    region_ranges: BTreeMap<Key, u64>,
    pending_regions: Vec<metapb::Region>,
    split_check_worker: Worker<SplitCheckTask>,
    region_worker: Worker<RegionTask>,
    raftlog_gc_worker: Worker<RaftlogGcTask>,
    compact_worker: Worker<CompactTask>,
    pd_worker: Worker<PdTask>,
    consistency_check_worker: Worker<ConsistencyCheckTask>,

    pub apply_worker: Worker<ApplyTask>,
    apply_res_receiver: Option<StdReceiver<ApplyTaskRes>>,

    trans: T,
    pd_client: Arc<C>,

    peer_cache: Rc<RefCell<HashMap<u64, metapb::Peer>>>,

    snap_mgr: SnapManager,

    raft_metrics: RaftMetrics,

    tag: String,

    start_time: Timespec,
    is_busy: bool,

    region_written_bytes: LocalHistogram,
    region_written_keys: LocalHistogram,
}

pub fn create_event_loop<T, C>(cfg: &Config) -> Result<EventLoop<Store<T, C>>>
    where T: Transport,
          C: PdClient
{
    let mut builder = EventLoopBuilder::new();
    // To make raft base tick more accurate, timer tick should be small enough.
    builder.timer_tick(Duration::from_millis(cfg.raft_base_tick_interval / MIO_TICK_RATIO));
    builder.notify_capacity(cfg.notify_capacity);
    builder.messages_per_tick(cfg.messages_per_tick);
    let event_loop = try!(builder.build());
    Ok(event_loop)
}

pub fn delete_file_in_range(db: &DB, start_key: &[u8], end_key: &[u8]) -> Result<()> {
    if start_key >= end_key {
        return Ok(());
    }

    for cf in db.cf_names() {
        let handle = try!(rocksdb::get_cf_handle(db, cf));
        try!(db.delete_file_in_range_cf(handle, start_key, end_key));
    }

    Ok(())
}

impl<T, C> Store<T, C> {
    pub fn new(ch: StoreChannel,
               meta: metapb::Store,
               cfg: Config,
               engine: Arc<DB>,
               trans: T,
               pd_client: Arc<C>,
               mgr: SnapManager)
               -> Result<Store<T, C>> {
        // TODO: we can get cluster meta regularly too later.
        try!(cfg.validate());

        let sendch = SendCh::new(ch.sender, "raftstore");
        let peer_cache = HashMap::new();
        let tag = format!("[store {}]", meta.get_id());

        let mut s = Store {
            cfg: cfg,
            store: meta,
            engine: engine,
            sendch: sendch,
            sent_snapshot_count: 0,
            snapshot_status_receiver: ch.snapshot_status_receiver,
            region_peers: HashMap::new(),
            pending_raft_groups: HashSet::new(),
            split_check_worker: Worker::new("split check worker"),
            region_worker: Worker::new("snapshot worker"),
            raftlog_gc_worker: Worker::new("raft gc worker"),
            compact_worker: Worker::new("compact worker"),
            pd_worker: Worker::new("pd worker"),
            consistency_check_worker: Worker::new("consistency check worker"),
            apply_worker: Worker::new("apply worker"),
            apply_res_receiver: None,
            region_ranges: BTreeMap::new(),
            pending_regions: vec![],
            trans: trans,
            pd_client: pd_client,
            peer_cache: Rc::new(RefCell::new(peer_cache)),
            snap_mgr: mgr,
            raft_metrics: RaftMetrics::default(),
            tag: tag,
            start_time: time::get_time(),
            is_busy: false,
            region_written_bytes: REGION_WRITTEN_BYTES_HISTOGRAM.local(),
            region_written_keys: REGION_WRITTEN_KEYS_HISTOGRAM.local(),
        };
        try!(s.init());
        Ok(s)
    }

    /// Initialize this store. It scans the db engine, loads all regions
    /// and their peers from it, and schedules snapshot worker if neccessary.
    /// WARN: This store should not be used before initialized.
    fn init(&mut self) -> Result<()> {
        // Scan region meta to get saved regions.
        let start_key = keys::REGION_META_MIN_KEY;
        let end_key = keys::REGION_META_MAX_KEY;
        let engine = self.engine.clone();
        let mut total_count = 0;
        let mut tomebstone_count = 0;
        let mut applying_count = 0;

        let t = Instant::now();
        try!(engine.scan(start_key,
                         end_key,
                         false,
                         &mut |key, value| {
            let (region_id, suffix) = try!(keys::decode_region_meta_key(key));
            if suffix != keys::REGION_STATE_SUFFIX {
                return Ok(true);
            }

            total_count += 1;

            let local_state = try!(protobuf::parse_from_bytes::<RegionLocalState>(value));
            let region = local_state.get_region();
            if local_state.get_state() == PeerState::Tombstone {
                tomebstone_count += 1;
                debug!("region {:?} is tombstone in store {}",
                       region,
                       self.store_id());
                return Ok(true);
            }
            let mut peer = try!(Peer::create(self, region));

            if local_state.get_state() == PeerState::Applying {
                applying_count += 1;
                info!("region {:?} is applying in store {}",
                      local_state.get_region(),
                      self.store_id());
                peer.mut_store().schedule_applying_snapshot();
            }

            self.region_ranges.insert(enc_end_key(region), region_id);
            // No need to check duplicated here, because we use region id as the key
            // in DB.
            self.region_peers.insert(region_id, peer);
            Ok(true)
        }));

        info!("{} starts with {} regions, including {} tombstones and {} applying \
               regions, takes {:?}",
              self.tag,
              total_count,
              tomebstone_count,
              applying_count,
              t.elapsed());

        try!(self.clean_up());

        Ok(())
    }

    /// `clean_up` clean up all possible garbage data.
    fn clean_up(&mut self) -> Result<()> {
        let t = Instant::now();
        let mut last_start_key = keys::data_key(b"");
        for region_id in self.region_ranges.values() {
            let region = self.region_peers[region_id].region();
            let start_key = keys::enc_start_key(region);
            // TODO: use delete_range once #1250 is resolved.
            try!(delete_file_in_range(&self.engine, &last_start_key, &start_key));
            last_start_key = keys::enc_end_key(region);
        }

        // TODO: use delete_range once #1250 is resolved.
        try!(delete_file_in_range(&self.engine, &last_start_key, keys::DATA_MAX_KEY));

        info!("{} cleans up garbage data, takes {:?}",
              self.tag,
              t.elapsed());
        Ok(())
    }

    pub fn get_sendch(&self) -> SendCh<Msg> {
        self.sendch.clone()
    }

    #[inline]
    pub fn get_snap_mgr(&self) -> SnapManager {
        self.snap_mgr.clone()
    }

    pub fn snap_scheduler(&self) -> Scheduler<RegionTask> {
        self.region_worker.scheduler()
    }

    pub fn apply_scheduler(&self) -> Scheduler<ApplyTask> {
        self.apply_worker.scheduler()
    }

    pub fn engine(&self) -> Arc<DB> {
        self.engine.clone()
    }

    pub fn store_id(&self) -> u64 {
        self.store.get_id()
    }

    pub fn get_peers(&self) -> &HashMap<u64, Peer> {
        &self.region_peers
    }

    pub fn config(&self) -> &Config {
        &self.cfg
    }

    pub fn peer_cache(&self) -> Rc<RefCell<HashMap<u64, metapb::Peer>>> {
        self.peer_cache.clone()
    }

    fn poll_snapshot_status(&mut self) {
        if self.sent_snapshot_count == 0 {
            return;
        }

        // Poll all snapshot messages and handle them.
        loop {
            match self.snapshot_status_receiver.try_recv() {
                Ok(SnapshotStatusMsg { region_id, to_peer_id, status }) => {
                    // Report snapshot status to the corresponding peer.
                    self.report_snapshot_status(region_id, to_peer_id, status);
                }
                Err(TryRecvError::Empty) => {
                    // The snapshot status receiver channel is empty
                    return;
                }
                Err(e) => {
                    error!("{} unexpected error {:?} when receive from snapshot channel",
                           self.tag,
                           e);
                    return;
                }
            }
        }
    }

    fn report_snapshot_status(&mut self, region_id: u64, to_peer_id: u64, status: SnapshotStatus) {
        self.sent_snapshot_count -= 1;
        if let Some(mut peer) = self.region_peers.get_mut(&region_id) {
            let to_peer = match self.peer_cache.borrow().get(&to_peer_id).cloned() {
                Some(peer) => peer,
                None => {
                    // If to_peer is gone, ignore this snapshot status
                    warn!("[region {}] peer {} not found, ignore snapshot status {:?}",
                          region_id,
                          to_peer_id,
                          status);
                    return;
                }
            };
            info!("[region {}] report snapshot status {:?} {:?}",
                  region_id,
                  to_peer,
                  status);
            peer.raft_group.report_snapshot(to_peer_id, status)
        }
    }
}

impl<T: Transport, C: PdClient> Store<T, C> {
    pub fn run(&mut self, event_loop: &mut EventLoop<Self>) -> Result<()> {
        try!(self.snap_mgr.wl().init());

        self.register_raft_base_tick(event_loop);
        self.register_raft_gc_log_tick(event_loop);
        self.register_split_region_check_tick(event_loop);
        self.register_compact_check_tick(event_loop);
        self.register_pd_heartbeat_tick(event_loop);
        self.register_pd_store_heartbeat_tick(event_loop);
        self.register_snap_mgr_gc_tick(event_loop);
        self.register_compact_lock_cf_tick(event_loop);
        self.register_consistency_check_tick(event_loop);
        self.register_report_region_flow_tick(event_loop);

        let split_check_runner = SplitCheckRunner::new(self.sendch.clone(),
                                                       self.cfg.region_max_size,
                                                       self.cfg.region_split_size);
        box_try!(self.split_check_worker.start(split_check_runner));

        let runner = RegionRunner::new(self.engine.clone(),
                                       self.snap_mgr.clone(),
                                       self.cfg.snap_apply_batch_size);
        box_try!(self.region_worker.start(runner));

        let raftlog_gc_runner = RaftlogGcRunner;
        box_try!(self.raftlog_gc_worker.start(raftlog_gc_runner));

        let compact_runner = CompactRunner::new(self.engine.clone());
        box_try!(self.compact_worker.start(compact_runner));

        let pd_runner = PdRunner::new(self.pd_client.clone(), self.sendch.clone());
        box_try!(self.pd_worker.start(pd_runner));

        let consistency_check_runner = ConsistencyCheckRunner::new(self.sendch.clone());
        box_try!(self.consistency_check_worker.start(consistency_check_runner));

        let (tx, rx) = mpsc::channel();
        let apply_runner = ApplyRunner::new(self, tx);
        self.apply_res_receiver = Some(rx);
        box_try!(self.apply_worker.start(apply_runner));

        try!(event_loop.run(self));
        Ok(())
    }

    fn register_raft_base_tick(&self, event_loop: &mut EventLoop<Self>) {
        // If we register raft base tick failed, the whole raft can't run correctly,
        // TODO: shutdown the store?
        if let Err(e) = register_timer(event_loop, Tick::Raft, self.cfg.raft_base_tick_interval) {
            error!("{} register raft base tick err: {:?}", self.tag, e);
        };
    }

    fn on_raft_base_tick(&mut self, event_loop: &mut EventLoop<Self>) {
        let timer = self.raft_metrics.process_tick.start_timer();
        for (&region_id, peer) in &mut self.region_peers {
            // When having pending snapshot, if election timeout is met, it can't pass
            // the pending conf change check because first index has been updated to
            // a value that is larger than last index.
<<<<<<< HEAD
            if peer.has_pending_snap() {
                continue;
            }
            if peer.get_store().is_applying_snapshot() {
                // need to check if snapshot is applied.
                self.pending_raft_groups.insert(region_id);
                continue;
            }

            if peer.raft_group.tick() {
                self.pending_raft_groups.insert(region_id);
            }

            // If this peer detects the leader is missing for a long long time,
            // it should consider itself as a stale peer which is removed from
            // the original cluster.
            // This most likely happens in the following scenario:
            // At first, there are three peer A, B, C in the cluster, and A is leader.
            // Peer B gets down. And then A adds D, E, F into the cluster.
            // Peer D becomes leader of the new cluster, and then removes peer A, B, C.
            // After all these peer in and out, now the cluster has peer D, E, F.
            // If peer B goes up at this moment, it still thinks it is one of the cluster
            // and has peers A, C. However, it could not reach A, C since they are removed
            // from the cluster or probably destroyed.
            // Meantime, D, E, F would not reach B, since it's not in the cluster anymore.
            // In this case, peer B would notice that the leader is missing for a long time,
            // and it would check with pd to confirm whether it's still a member of the cluster.
            // If not, it destroys itself as a stale peer which is removed out already.
            match peer.check_stale_state(self.cfg.max_leader_missing_duration) {
                StaleState::Valid => {}
                StaleState::ToValidate => {
                    // for peer B in case 1 above
                    info!("{} detects leader missing for a long time. To check with pd \
                            whether it's still valid",
                          peer.tag);
                    let task = PdTask::ValidatePeer {
                        peer: peer.peer.clone(),
                        region: peer.region().clone(),
                    };
                    if let Err(e) = self.pd_worker.schedule(task) {
                        error!("{} failed to notify pd: {}", peer.tag, e)
=======
            self.pending_raft_groups.insert(region_id);
            if !peer.is_applying_snapshot() && !peer.has_pending_snap() {
                peer.raft_group.tick();

                // If this peer detects the leader is missing for a long long time,
                // it should consider itself as a stale peer which is removed from
                // the original cluster.
                // This most likely happens in the following scenario:
                // At first, there are three peer A, B, C in the cluster, and A is leader.
                // Peer B gets down. And then A adds D, E, F into the cluster.
                // Peer D becomes leader of the new cluster, and then removes peer A, B, C.
                // After all these peer in and out, now the cluster has peer D, E, F.
                // If peer B goes up at this moment, it still thinks it is one of the cluster
                // and has peers A, C. However, it could not reach A, C since they are removed
                // from the cluster or probably destroyed.
                // Meantime, D, E, F would not reach B, since it's not in the cluster anymore.
                // In this case, peer B would notice that the leader is missing for a long time,
                // and it would check with pd to confirm whether it's still a member of the cluster.
                // If not, it destroys itself as a stale peer which is removed out already.
                match peer.check_stale_state(self.cfg.max_leader_missing_duration) {
                    StaleState::Valid => {}
                    StaleState::ToValidate => {
                        // for peer B in case 1 above
                        info!("{} detects leader missing for a long time. To check with pd \
                                whether it's still valid",
                              peer.tag);
                        let task = PdTask::ValidatePeer {
                            peer: peer.peer.clone(),
                            region: peer.region().clone(),
                        };
                        if let Err(e) = self.pd_worker.schedule(task) {
                            error!("{} failed to notify pd: {}", peer.tag, e)
                        }
>>>>>>> 8371cd97
                    }
                }
            }
        }

        self.poll_snapshot_status();

        timer.observe_duration();

        self.raft_metrics.flush();

        self.register_raft_base_tick(event_loop);
    }

    /// If target peer doesn't exist, create it.
    ///
    /// return false to indicate that target peer is in invalid state or
    /// doesn't exist and can't be created.
    fn maybe_create_peer(&mut self, region_id: u64, msg: &RaftMessage) -> Result<bool> {
        let target = msg.get_to_peer();
        // we may encounter a message with larger peer id, which means
        // current peer is stale, then we should remove current peer
        let mut has_peer = false;
        let mut async_remove = false;
        let mut stale_peer = None;
        if let Some(p) = self.region_peers.get_mut(&region_id) {
            has_peer = true;
            let target_peer_id = target.get_id();
            if p.peer_id() < target_peer_id {
                if p.is_applying_snapshot() && !p.mut_store().cancel_applying_snap() {
                    info!("[region {}] Stale peer {} is applying snapshot, will destroy next \
                           time.",
                          region_id,
                          p.peer_id());
                    return Ok(false);
                }
                stale_peer = Some(p.peer.clone());
                async_remove = p.get_store().is_initialized();
            } else if p.peer_id() > target_peer_id {
                info!("[region {}] target peer id {} is less than {}, msg maybe stale.",
                      region_id,
                      target_peer_id,
                      p.peer_id());
                return Ok(false);
            }
        }
        if let Some(p) = stale_peer {
            if async_remove {
                info!("[region {}] asking destroying stale peer {:?}",
                      region_id,
                      p);
                self.apply_worker.schedule(ApplyTask::destroy(region_id)).unwrap();
                return Ok(false);
            }
            info!("[region {}] destroying stale peer {:?}", region_id, p);
            self.destroy_peer(region_id, p);
            has_peer = false;
        }

        if has_peer {
            return Ok(true);
        }

        let message = msg.get_message();
        let msg_type = message.get_msg_type();
        if msg_type != MessageType::MsgRequestVote &&
           (msg_type != MessageType::MsgHeartbeat || message.get_commit() != INVALID_INDEX) {
            debug!("target peer {:?} doesn't exist, stale message {:?}.",
                   target,
                   msg_type);
            return Ok(false);
        }

        let start_key = data_key(msg.get_start_key());
        if let Some((_, &exist_region_id)) = self.region_ranges
            .range(Excluded(&start_key), Unbounded::<&Key>)
            .next() {
            let exist_region = self.region_peers[&exist_region_id].region();
            if enc_start_key(exist_region) < data_end_key(msg.get_end_key()) {
                debug!("msg {:?} is overlapped with region {:?}, ignored",
                       msg,
                       exist_region);
                return Ok(false);
            }
        }

        let peer = try!(Peer::replicate(self, region_id, target.get_id()));
        // following snapshot may overlap, should insert into region_ranges after
        // snapshot is applied.
        self.region_peers.insert(region_id, peer);
        Ok(true)
    }

    // Clippy doesn't allow hash_map contains_key followed by insert, and suggests
    // using entry().or_insert() instead, but we can't use this because creating peer
    // may fail, so we allow map_entry.
    fn on_raft_message(&mut self, mut msg: RaftMessage) -> Result<()> {
        let region_id = msg.get_region_id();
        if !self.is_raft_msg_valid(&msg) {
            return Ok(());
        }

        if msg.get_is_tombstone() {
            // we receive a message tells us to remove ourself.
            self.handle_gc_peer_msg(&msg);
            return Ok(());
        }

        if try!(self.is_msg_stale(&msg)) {
            return Ok(());
        }

        if !try!(self.maybe_create_peer(region_id, &msg)) {
            return Ok(());
        }

        if !try!(self.check_snapshot(&msg)) {
            return Ok(());
        }

        self.insert_peer_cache(msg.take_from_peer());
        self.insert_peer_cache(msg.take_to_peer());

        let peer = self.region_peers.get_mut(&region_id).unwrap();
        let timer = SlowTimer::new();
        try!(peer.step(msg.take_message()));
        slow_log!(timer, "{} raft step", peer.tag);

        // Add into pending raft groups for later handling ready.
        self.pending_raft_groups.insert(region_id);

        Ok(())
    }

    // return false means the message is invalid, and can be ignored.
    fn is_raft_msg_valid(&self, msg: &RaftMessage) -> bool {
        let region_id = msg.get_region_id();
        let from = msg.get_from_peer();
        let to = msg.get_to_peer();

        debug!("[region {}] handle raft message {:?}, from {} to {}",
               region_id,
               msg.get_message().get_msg_type(),
               from.get_id(),
               to.get_id());

        if to.get_store_id() != self.store_id() {
            warn!("[region {}] store not match, to store id {}, mine {}, ignore it",
                  region_id,
                  to.get_store_id(),
                  self.store_id());
            return false;
        }

        if !msg.has_region_epoch() {
            error!("[region {}] missing epoch in raft message, ignore it",
                   region_id);
            return false;
        }

        true
    }

    fn is_msg_stale(&self, msg: &RaftMessage) -> Result<bool> {
        let region_id = msg.get_region_id();
        let from_epoch = msg.get_region_epoch();
        let is_vote_msg = msg.get_message().get_msg_type() == MessageType::MsgRequestVote;
        let from_store_id = msg.get_from_peer().get_store_id();

        // Let's consider following cases with three nodes [1, 2, 3] and 1 is leader:
        // a. 1 removes 2, 2 may still send MsgAppendResponse to 1.
        //  We should ignore this stale message and let 2 remove itself after
        //  applying the ConfChange log.
        // b. 2 is isolated, 1 removes 2. When 2 rejoins the cluster, 2 will
        //  send stale MsgRequestVote to 1 and 3, at this time, we should tell 2 to gc itself.
        // c. 2 is isolated but can communicate with 3. 1 removes 3.
        //  2 will send stale MsgRequestVote to 3, 3 should ignore this message.
        // d. 2 is isolated but can communicate with 3. 1 removes 2, then adds 4, remove 3.
        //  2 will send stale MsgRequestVote to 3, 3 should tell 2 to gc itself.
        // e. 2 is isolated. 1 adds 4, 5, 6, removes 3, 1. Now assume 4 is leader.
        //  After 2 rejoins the cluster, 2 may send stale MsgRequestVote to 1 and 3,
        //  1 and 3 will ignore this message. Later 4 will send messages to 2 and 2 will
        //  rejoin the raft group again.
        // f. 2 is isolated. 1 adds 4, 5, 6, removes 3, 1. Now assume 4 is leader, and 4 removes 2.
        //  unlike case e, 2 will be stale forever.
        // TODO: for case f, if 2 is stale for a long time, 2 will communicate with pd and pd will
        // tell 2 is stale, so 2 can remove itself.
        if let Some(peer) = self.region_peers.get(&region_id) {
            let region = peer.region();
            let epoch = region.get_region_epoch();

            if util::is_epoch_stale(from_epoch, epoch) &&
               util::find_peer(region, from_store_id).is_none() {
                // The message is stale and not in current region.
                self.handle_stale_msg(msg, epoch, is_vote_msg);
                return Ok(true);
            }

            return Ok(false);
        }

        // no exist, check with tombstone key.
        let state_key = keys::region_state_key(region_id);
        if let Some(local_state) = try!(self.engine.get_msg::<RegionLocalState>(&state_key)) {
            if local_state.get_state() != PeerState::Tombstone {
                // Maybe split, but not registered yet.
                return Err(box_err!("[region {}] region not exist but not tombstone: {:?}",
                                    region_id,
                                    local_state));
            }
            let region = local_state.get_region();
            let region_epoch = region.get_region_epoch();
            // The region in this peer is already destroyed
            if util::is_epoch_stale(from_epoch, region_epoch) {
                info!("[region {}] tombstone peer [epoch: {:?}] \
                    receive a stale message {:?}", region_id,
                    region_epoch,
                        msg,
                        );

                let not_exist = util::find_peer(region, from_store_id).is_none();
                self.handle_stale_msg(msg, region_epoch, is_vote_msg && not_exist);

                return Ok(true);
            }

            if from_epoch.get_conf_ver() == region_epoch.get_conf_ver() {
                return Err(box_err!("tombstone peer [epoch: {:?}] receive an invalid \
                                        message {:?}, ignore it",
                                    region_epoch,
                                    msg));
            }
        }

        Ok(false)
    }

    fn handle_stale_msg(&self, msg: &RaftMessage, cur_epoch: &metapb::RegionEpoch, need_gc: bool) {
        let region_id = msg.get_region_id();
        let from_peer = msg.get_from_peer();
        let to_peer = msg.get_to_peer();

        if !need_gc {
            info!("[region {}] raft message {:?} is stale, current {:?}, ignore it",
                  region_id,
                  msg,
                  cur_epoch);
            return;
        }

        info!("[region {}] raft message {:?} is stale, current {:?}, tell to gc",
              region_id,
              msg,
              cur_epoch);

        let mut gc_msg = RaftMessage::new();
        gc_msg.set_region_id(region_id);
        gc_msg.set_from_peer(to_peer.clone());
        gc_msg.set_to_peer(from_peer.clone());
        gc_msg.set_region_epoch(cur_epoch.clone());
        gc_msg.set_is_tombstone(true);
        if let Err(e) = self.trans.send(gc_msg) {
            error!("[region {}] send gc message failed {:?}", region_id, e);
        }
    }

    fn handle_gc_peer_msg(&mut self, msg: &RaftMessage) {
        let region_id = msg.get_region_id();

        let mut need_remove = false;
        let mut async_remove = true;
        if let Some(peer) = self.region_peers.get(&region_id) {
            // TODO: need checking peer id changed?
            let from_epoch = msg.get_region_epoch();
            if util::is_epoch_stale(peer.get_store().region.get_region_epoch(), from_epoch) {
                // TODO: ask pd to guarantee we are stale now.
                info!("[region {}] peer {:?} receives gc message, remove",
                      region_id,
                      msg.get_to_peer());
                need_remove = true;
                async_remove = peer.get_store().is_initialized();
            }
        }

        if need_remove {
            if async_remove {
                self.apply_worker.schedule(ApplyTask::destroy(region_id)).unwrap();
            } else {
                self.destroy_peer(region_id, msg.get_to_peer().clone());
            }
        }
    }

    fn check_snapshot(&mut self, msg: &RaftMessage) -> Result<bool> {
        let region_id = msg.get_region_id();

        // Check if we can accept the snapshot
        if self.region_peers[&region_id].get_store().is_initialized() ||
           !msg.get_message().has_snapshot() {
            return Ok(true);
        }

        let snap = msg.get_message().get_snapshot();
        let mut snap_data = RaftSnapshotData::new();
        try!(snap_data.merge_from_bytes(snap.get_data()));
        let snap_region = snap_data.take_region();
        let peer_id = msg.get_to_peer().get_id();
        if snap_region.get_peers().into_iter().all(|p| p.get_id() != peer_id) {
            info!("[region {}] {:?} doesn't contain peer {:?}, skip.",
                  snap_region.get_id(),
                  snap_region,
                  msg.get_to_peer());
            return Ok(false);
        }
        if let Some((_, &exist_region_id)) = self.region_ranges
            .range(Excluded(&enc_start_key(&snap_region)), Unbounded::<&Key>)
            .next() {
            let exist_region = self.region_peers[&exist_region_id].region();
            if enc_start_key(exist_region) < enc_end_key(&snap_region) {
                info!("region overlapped {:?}, {:?}", exist_region, snap_region);
                return Ok(false);
            }
        }
        for region in &self.pending_regions {
            if enc_start_key(region) < enc_end_key(&snap_region) &&
               enc_end_key(region) > enc_start_key(&snap_region) &&
               // Same region can overlap, we will apply the latest version of snapshot.
               region.get_id() != snap_region.get_id() {
                info!("pending region overlapped {:?}, {:?}", region, snap_region);
                return Ok(false);
            }
        }
        self.pending_regions.push(snap_region);

        Ok(true)
    }

    fn insert_peer_cache(&mut self, peer: metapb::Peer) {
        self.peer_cache.borrow_mut().insert(peer.get_id(), peer);
    }

    fn on_raft_ready(&mut self) {
        let t = SlowTimer::new();
        let pending_count = self.pending_raft_groups.len();
        let previous_ready_metrics = self.raft_metrics.ready.clone();
        let previous_sent_snapshot_count = self.raft_metrics.message.snapshot;

        let append_timer = PEER_APPEND_LOG_HISTOGRAM.start_timer();
        let (wb, append_res) = {
            let mut ctx = ReadyContext::new(&mut self.raft_metrics, &self.trans, pending_count);
            for region_id in self.pending_raft_groups.drain() {
                if let Some(peer) = self.region_peers.get_mut(&region_id) {
                    peer.handle_raft_ready_append(&mut ctx);
                }
            }
            (ctx.wb, ctx.ready_res)
        };

        if !wb.is_empty() {
            self.engine.write(wb).unwrap_or_else(|e| {
                panic!("{} failed to save append result: {:?}", self.tag, e);
            });
        }

        let mut ready_results = Vec::with_capacity(append_res.len());
        for (mut ready, invoke_ctx) in append_res {
            let region_id = invoke_ctx.region_id;
            let res = self.region_peers
                .get_mut(&region_id)
                .unwrap()
                .post_raft_ready_append(&mut self.raft_metrics,
                                        &self.trans,
                                        &mut ready,
                                        invoke_ctx);
            ready_results.push((region_id, ready, res));
        }
        append_timer.observe_duration();

        let sent_snapshot_count = self.raft_metrics.message.snapshot - previous_sent_snapshot_count;
        self.sent_snapshot_count += sent_snapshot_count;

        slow_log!(t,
                  "{} handle {} pending peers include {} ready, {} entries, {} messages and {} \
                   snapshots",
                  self.tag,
                  pending_count,
                  ready_results.capacity(),
                  self.raft_metrics.ready.append - previous_ready_metrics.append,
                  self.raft_metrics.ready.message - previous_ready_metrics.message,
                  self.raft_metrics.ready.snapshot - previous_ready_metrics.snapshot);

        for (region_id, ready, res) in ready_results {
            self.region_peers
                .get_mut(&region_id)
                .unwrap()
                .handle_raft_ready_apply(ready);
            if let Some(apply_result) = res {
                self.on_ready_apply_snapshot(apply_result);
            }
        }

        let dur = t.elapsed();
        if !self.is_busy {
            let election_timeout =
                Duration::from_millis(self.cfg.raft_base_tick_interval *
                                      self.cfg.raft_election_timeout_ticks as u64);
            if dur >= election_timeout {
                self.is_busy = true;
            }
        }

        self.raft_metrics.process_ready.observe(duration_to_sec(dur) as f64);

        slow_log!(t, "{} on {} regions raft ready", self.tag, pending_count);
    }

    fn destroy_peer(&mut self, region_id: u64, peer: metapb::Peer) {
        info!("[region {}] destroy peer {:?}", region_id, peer);
        // TODO: should we check None here?
        // Can we destroy it in another thread later?
        let mut p = self.region_peers.remove(&region_id).unwrap();
        // We can't destroy a peer which is applying snapshot.
        assert!(!p.is_applying_snapshot());

        let is_initialized = p.is_initialized();
        if let Err(e) = p.destroy() {
            // If not panic here, the peer will be recreated in the next restart,
            // then it will be gc again. But if some overlap region is created
            // before restarting, the gc action will delete the overlap region's
            // data too.
            panic!("[region {}] destroy peer {:?} in store {} err {:?}",
                   region_id,
                   peer,
                   self.store_id(),
                   e);
        }

        if is_initialized && self.region_ranges.remove(&enc_end_key(p.region())).is_none() {
            panic!("[region {}] remove peer {:?} in store {}",
                   region_id,
                   peer,
                   self.store_id());

        }
    }

    fn on_ready_change_peer(&mut self, region_id: u64, cp: ChangePeer) {
        let my_peer_id;
        let change_type = cp.conf_change.get_change_type();
        if let Some(p) = self.region_peers.get_mut(&region_id) {
            p.raft_group.apply_conf_change(&cp.conf_change);
            if cp.conf_change.get_node_id() == raft::INVALID_ID {
                // Apply failed, skip.
                return;
            }
            p.mut_store().region = cp.region;
            if p.is_leader() {
                // Notify pd immediately.
                info!("{} notify pd with change peer region {:?}",
                      p.tag,
                      p.region());
                p.heartbeat_pd(&self.cfg, &self.pd_worker);
            }

            match change_type {
                ConfChangeType::AddNode => {
                    // Add this peer to cache.
                    let peer = cp.peer.clone();
                    p.peer_heartbeats.insert(peer.get_id(), Instant::now());
                    self.peer_cache.borrow_mut().insert(peer.get_id(), peer);
                }
                ConfChangeType::RemoveNode => {
                    // Remove this peer from cache.
                    p.peer_heartbeats.remove(&cp.peer.get_id());
                    self.peer_cache.borrow_mut().remove(&cp.peer.get_id());
                }
            }

            my_peer_id = p.peer_id();
        } else {
            panic!("{} missing region {}", self.tag, region_id);
        }

        let peer = cp.peer;

        // We only care remove itself now.
        if change_type == ConfChangeType::RemoveNode && peer.get_store_id() == self.store_id() {
            if my_peer_id == peer.get_id() {
                self.destroy_peer(region_id, peer)
            } else {
                panic!("{} trying to remove unknown peer {:?}", self.tag, peer);
            }
        }
    }

    fn on_ready_compact_log(&mut self,
                            region_id: u64,
                            first_index: u64,
                            state: RaftTruncatedState) {
        let mut peer = self.region_peers.get_mut(&region_id).unwrap();
        let total_cnt = peer.last_ready_idx - first_index;
        // the size of current CompactLog command can be ignored.
        let remain_cnt = peer.last_ready_idx - state.get_index() - 1;
        peer.raft_log_size_hint = peer.raft_log_size_hint * remain_cnt / total_cnt;
        let task = RaftlogGcTask {
            engine: peer.get_store().get_engine().clone(),
            region_id: peer.get_store().get_region_id(),
            start_idx: peer.last_compacted_idx,
            end_idx: state.get_index() + 1,
        };
        peer.last_compacted_idx = task.end_idx;
        if let Err(e) = self.raftlog_gc_worker.schedule(task) {
            error!("[region {}] failed to schedule compact task: {}",
                   region_id,
                   e);
        }
    }

    fn on_ready_split_region(&mut self,
                             region_id: u64,
                             left: metapb::Region,
                             right: metapb::Region) {
        self.region_peers.get_mut(&region_id).unwrap().mut_store().region = left.clone();
        for peer in right.get_peers() {
            // Add this peer to cache.
            self.peer_cache.borrow_mut().insert(peer.get_id(), peer.clone());
        }
        let new_region_id = right.get_id();
        if let Some(peer) = self.region_peers.get(&new_region_id) {
            // Add new peers to cache.
            for meta in right.get_peers() {
                self.peer_cache.borrow_mut().insert(meta.get_id(), meta.to_owned());
            }
            // If the store received a raft msg with the new region raft group
            // before splitting, it will creates a uninitialized peer.
            // We can remove this uninitialized peer directly.
            if peer.get_store().is_initialized() {
                panic!("duplicated region {} for split region", new_region_id);
            }
        }

        match Peer::create(self, &right) {
            Err(e) => {
                // peer information is already written into db, can't recover.
                // there is probably a bug.
                panic!("create new split region {:?} err {:?}", right, e);
            }
            Ok(mut new_peer) => {
                // If this peer is the leader of the region before split, it's intuitional for
                // it to become the leader of new split region.
                // The ticks are accelerated here, so that the peer for the new split region
                // comes to campaign earlier than the other follower peers. And then it's more
                // likely for this peer to become the leader of the new split region.
                // If the other follower peers applies logs too slowly, they may fail to vote the
                // `MsgRequestVote` from this peer on its campaign.
                // In this worst case scenario, the new split raft group will not be available
                // since there is no leader established during one election timeout after the split.
                let is_leader = self.region_peers[&region_id].is_leader();
                if is_leader && right.get_peers().len() > 1 {
                    for _ in 0..self.cfg.accelerate_campaign_after_split_ticks() {
                        new_peer.raft_group.tick();
                    }
                }

                if is_leader {
                    // Notify pd immediately to let it update the region meta.
                    let left = &self.region_peers[&region_id];
                    self.report_split_pd(left, &new_peer);
                }

                // Insert new regions and validation
                info!("insert new regions left: {:?}, right:{:?}", left, right);
                if self.region_ranges
                    .insert(enc_end_key(&left), left.get_id())
                    .is_some() {
                    panic!("region should not exist, {:?}", left);
                }
                if self.region_ranges
                    .insert(enc_end_key(&right), new_region_id)
                    .is_none() {
                    panic!("region should exist, {:?}", right);
                }
                new_peer.size_diff_hint = self.cfg.region_check_size_diff;
                self.apply_worker.schedule(ApplyTask::register(&new_peer)).unwrap();
                self.region_peers.insert(new_region_id, new_peer);
            }
        }
    }

    fn report_split_pd(&self, left: &Peer, right: &Peer) {
        let left_region = left.region();
        let right_region = right.region();

        info!("notify pd with split left {:?}, right {:?}",
              left_region,
              right_region);
        left.heartbeat_pd(&self.cfg, &self.pd_worker);
        right.heartbeat_pd(&self.cfg, &self.pd_worker);

        // Now pd only uses ReportSplit for history operation show,
        // so we send it independently here.
        let task = PdTask::ReportSplit {
            left: left_region.clone(),
            right: right_region.clone(),
        };

        if let Err(e) = self.pd_worker.schedule(task) {
            error!("{} failed to notify pd: {}", self.tag, e);
        }
    }

    fn on_ready_apply_snapshot(&mut self, apply_result: ApplySnapResult) {
        let prev_region = apply_result.prev_region;
        let region = apply_result.region;
        let region_id = region.get_id();

        info!("[region {}] snapshot for region {:?} is applied",
              region_id,
              region);

        if !prev_region.get_peers().is_empty() {
            info!("[region {}] region changed from {:?} -> {:?} after applying snapshot",
                  region_id,
                  prev_region,
                  region);
            // we have already initialized the peer, so it must exist in region_ranges.
            if self.region_ranges.remove(&enc_end_key(&prev_region)).is_none() {
                panic!("[region {}] region should exist {:?}",
                       region_id,
                       prev_region);
            }
        }

        self.region_ranges.insert(enc_end_key(&region), region.get_id());
    }

    fn on_ready_result(&mut self, region_id: u64, exec_results: Vec<ExecResult>) {
        let t = SlowTimer::new();
        let result_count = exec_results.len();
        // handle executing committed log results
        for result in exec_results {
            match result {
                ExecResult::ChangePeer(cp) => self.on_ready_change_peer(region_id, cp),
                ExecResult::CompactLog { first_index, state } => {
                    self.on_ready_compact_log(region_id, first_index, state)
                }
                ExecResult::SplitRegion { left, right } => {
                    self.on_ready_split_region(region_id, left, right)
                }
                ExecResult::ComputeHash { region, index, snap } => {
                    self.on_ready_compute_hash(region, index, snap)
                }
                ExecResult::VerifyHash { index, hash } => {
                    self.on_ready_verify_hash(region_id, index, hash)
                }
            }
        }
        slow_log!(t,
                  "[region {}] on ready {} results",
                  region_id,
                  result_count);
    }

    fn propose_raft_command(&mut self, msg: RaftCmdRequest, cb: Callback) {
        let mut resp = RaftCmdResponse::new();
        let uuid: Uuid = match util::get_uuid_from_req(&msg) {
            None => {
                bind_error(&mut resp, Error::Other("missing request uuid".into()));
                return cb.call_box((resp,));
            }
            Some(uuid) => {
                bind_uuid(&mut resp, uuid);
                uuid
            }
        };

        if let Err(e) = self.validate_store_id(&msg) {
            bind_error(&mut resp, e);
            return cb.call_box((resp,));
        }

        if msg.has_status_request() {
            // For status commands, we handle it here directly.
            match self.execute_status_command(msg) {
                Err(e) => bind_error(&mut resp, e),
                Ok(status_resp) => resp = status_resp,
            };
            return cb.call_box((resp,));
        }

        if let Err(e) = self.validate_region(&msg) {
            bind_error(&mut resp, e);
            return cb.call_box((resp,));
        }

        // Note:
        // The peer that is being checked is a leader. It might step down to be a follower later. It
        // doesn't matter whether the peer is a leader or not. If it's not a leader, the proposing
        // command log entry can't be committed.

        let region_id = msg.get_header().get_region_id();
        let mut peer = self.region_peers.get_mut(&region_id).unwrap();
        let term = peer.term();
        bind_term(&mut resp, term);
        let meta = ProposalMeta {
            uuid: uuid,
            term: term,
            renew_lease_time: None,
        };
        if peer.propose(meta, cb, msg, resp, &mut self.raft_metrics.propose) {
            self.pending_raft_groups.insert(region_id);
        }

        // TODO: add timeout, if the command is not applied after timeout,
        // we will call the callback with timeout error.
    }

    fn validate_store_id(&self, msg: &RaftCmdRequest) -> Result<()> {
        let store_id = msg.get_header().get_peer().get_store_id();
        if store_id != self.store.get_id() {
            return Err(Error::StoreNotMatch(store_id, self.store.get_id()));
        }
        Ok(())
    }

    fn validate_region(&self, msg: &RaftCmdRequest) -> Result<()> {
        let region_id = msg.get_header().get_region_id();
        let peer_id = msg.get_header().get_peer().get_id();

        let peer = match self.region_peers.get(&region_id) {
            Some(peer) => peer,
            None => return Err(Error::RegionNotFound(region_id)),
        };
        if !peer.is_leader() {
            return Err(Error::NotLeader(region_id, peer.get_peer_from_cache(peer.leader_id())));
        }
        if peer.peer_id() != peer_id {
            return Err(box_err!("mismatch peer id {} != {}", peer.peer_id(), peer_id));
        }

        let header = msg.get_header();
        // If header's term is 2 verions behind current term, leadership may have been changed away.
        if header.get_term() > 0 && peer.term() > header.get_term() + 1 {
            return Err(Error::StaleCommand);
        }

        let res = peer::check_epoch(peer.region(), msg);
        if let Err(Error::StaleEpoch(msg, mut new_regions)) = res {
            // Attach the next region which might be split from the current region. But it doesn't
            // matter if the next region is not split from the current region. If the region meta
            // received by the TiKV driver is newer than the meta cached in the driver, the meta is
            // updated.
            if let Some((_, &next_region_id)) = self.region_ranges
                .range(Excluded(&enc_end_key(peer.region())), Unbounded::<&Key>)
                .next() {
                let next_region = self.region_peers[&next_region_id].region();
                new_regions.push(next_region.to_owned());
            }
            return Err(Error::StaleEpoch(msg, new_regions));
        }
        res
    }

    fn register_raft_gc_log_tick(&self, event_loop: &mut EventLoop<Self>) {
        if let Err(e) = register_timer(event_loop,
                                       Tick::RaftLogGc,
                                       self.cfg.raft_log_gc_tick_interval) {
            // If failed, we can't cleanup the raft log regularly.
            // Although the log size will grow larger and larger, it doesn't affect
            // whole raft logic, and we can send truncate log command to compact it.
            error!("{} register raft gc log tick err: {:?}", self.tag, e);
        };
    }

    fn register_report_region_flow_tick(&self, event_loop: &mut EventLoop<Self>) {
        if let Err(e) = register_timer(event_loop,
                                       Tick::ReportRegionFlow,
                                       self.cfg.report_region_flow_interval) {
            error!("{} register raft gc log tick err: {:?}", self.tag, e);
        };
    }

    fn on_report_region_flow(&mut self, event_loop: &mut EventLoop<Self>) {
        for (_, peer) in &mut self.region_peers {
            if !peer.is_leader() {
                peer.written_bytes = 0;
                peer.written_keys = 0;
                continue;
            }

            self.region_written_bytes.observe(peer.written_bytes as f64);
            self.region_written_keys.observe(peer.written_keys as f64);
            peer.written_bytes = 0;
            peer.written_keys = 0;
        }
        self.region_written_bytes.flush();
        self.region_written_keys.flush();

        self.register_report_region_flow_tick(event_loop);
    }

    #[allow(if_same_then_else)]
    fn on_raft_gc_log_tick(&mut self, event_loop: &mut EventLoop<Self>) {
        for (&region_id, peer) in &mut self.region_peers {
            if !peer.is_leader() {
                continue;
            }

            // Leader will replicate the compact log command to followers,
            // If we use current replicated_index (like 10) as the compact index,
            // when we replicate this log, the newest replicated_index will be 11,
            // but we only compact the log to 10, not 11, at that time,
            // the first index is 10, and replicated_index is 11, with an extra log,
            // and we will do compact again with compact index 11, in cycles...
            // So we introduce a threshold, if replicated index - first index > threshold,
            // we will try to compact log.
            // raft log entries[..............................................]
            //                  ^                                       ^
            //                  |-----------------threshold------------ |
            //              first_index                         replicated_index
            let replicated_idx = peer.raft_group
                .status()
                .progress
                .values()
                .map(|p| p.matched)
                .min()
                .unwrap();
            // When an election happened or a new peer is added, replicated_idx can be 0.
            if replicated_idx > 0 {
                let last_idx = peer.raft_group.raft.raft_log.last_index();
                assert!(last_idx >= replicated_idx,
                        "expect last index {} >= replicated index {}",
                        last_idx,
                        replicated_idx);
                REGION_MAX_LOG_LAG.observe((last_idx - replicated_idx) as f64);
            }
            let applied_idx = peer.get_store().applied_index();
            let first_idx = peer.get_store().first_index();
            let mut compact_idx;
            if applied_idx > first_idx &&
               applied_idx - first_idx >= self.cfg.raft_log_gc_count_limit {
                compact_idx = applied_idx;
            } else if peer.raft_log_size_hint >= self.cfg.raft_log_gc_size_limit {
                compact_idx = applied_idx;
            } else if replicated_idx < first_idx ||
                      replicated_idx - first_idx <= self.cfg.raft_log_gc_threshold {
                continue;
            } else {
                compact_idx = replicated_idx;
            }

            // Have no idea why subtract 1 here, but original code did this by magic.
            assert!(compact_idx > 0);
            compact_idx -= 1;
            if compact_idx < first_idx {
                // In case compact_idx == first_idx before subtraction.
                continue;
            }

            let term = peer.raft_group.raft.raft_log.term(compact_idx).unwrap();

            // Create a compact log request and notify directly.
            let request = new_compact_log_request(region_id, peer.peer.clone(), compact_idx, term);

            if let Err(e) = self.sendch.try_send(Msg::new_raft_cmd(request, Box::new(|_| {}))) {
                error!("{} send compact log {} err {:?}", peer.tag, compact_idx, e);
            }
        }

        self.register_raft_gc_log_tick(event_loop);
    }

    fn register_split_region_check_tick(&self, event_loop: &mut EventLoop<Self>) {
        if let Err(e) = register_timer(event_loop,
                                       Tick::SplitRegionCheck,
                                       self.cfg.split_region_check_tick_interval) {
            error!("{} register split region check tick err: {:?}", self.tag, e);
        };
    }

    fn on_split_region_check_tick(&mut self, event_loop: &mut EventLoop<Self>) {
        // To avoid frequent scan, we only add new scan tasks if all previous tasks
        // have finished.
        // TODO: check whether a gc progress has been started.
        if self.split_check_worker.is_busy() {
            self.register_split_region_check_tick(event_loop);
            return;
        }
        for (_, peer) in &mut self.region_peers {
            if !peer.is_leader() {
                continue;
            }

            if peer.size_diff_hint < self.cfg.region_check_size_diff {
                continue;
            }
            info!("{} region's size diff {} >= {}, need to check whether should split",
                  peer.tag,
                  peer.size_diff_hint,
                  self.cfg.region_check_size_diff);
            let task = SplitCheckTask::new(peer.get_store());
            if let Err(e) = self.split_check_worker.schedule(task) {
                error!("{} failed to schedule split check: {}", self.tag, e);
            }
            peer.size_diff_hint = 0;
        }

        self.register_split_region_check_tick(event_loop);
    }

    fn register_compact_check_tick(&self, event_loop: &mut EventLoop<Self>) {
        if let Err(e) = register_timer(event_loop,
                                       Tick::CompactCheck,
                                       self.cfg.region_compact_check_interval) {
            error!("{} register compact check tick err: {:?}", self.tag, e);
        }
    }

    fn on_compact_check_tick(&mut self, event_loop: &mut EventLoop<Self>) {
        for (_, peer) in &mut self.region_peers {
            if peer.delete_keys_hint < self.cfg.region_compact_delete_keys_count {
                continue;
            }
            for &cf in &[CF_DEFAULT, CF_WRITE] {
                let task = CompactTask {
                    cf_name: String::from(cf),
                    start_key: Some(keys::enc_start_key(peer.region())),
                    end_key: Some(keys::enc_end_key(peer.region())),
                };
                if let Err(e) = self.compact_worker.schedule(task) {
                    error!("{} failed to schedule compact task: {}", self.tag, e);
                }
            }
            peer.delete_keys_hint = 0;
            // Compact only 1 region each check in case compact task accumulates.
            break;
        }
        self.register_compact_check_tick(event_loop);
    }

    fn on_split_check_result(&mut self,
                             region_id: u64,
                             epoch: metapb::RegionEpoch,
                             split_key: Vec<u8>) {
        if split_key.is_empty() {
            error!("[region {}] split key should not be empty!!!", region_id);
            return;
        }
        let p = self.region_peers.get(&region_id);
        if p.is_none() || !p.unwrap().is_leader() {
            // region on this store is no longer leader, skipped.
            info!("[region {}] region on {} doesn't exist or is not leader, skip.",
                  region_id,
                  self.store_id());
            return;
        }

        let peer = p.unwrap();
        let region = peer.region();

        if region.get_region_epoch().get_version() != epoch.get_version() {
            info!("{} epoch changed {:?} != {:?}, need re-check later",
                  peer.tag,
                  region.get_region_epoch(),
                  epoch);
            return;
        }

        let key = keys::origin_key(&split_key);
        let task = PdTask::AskSplit {
            region: region.clone(),
            split_key: key.to_vec(),
            peer: peer.peer.clone(),
        };

        if let Err(e) = self.pd_worker.schedule(task) {
            error!("{} failed to notify pd to split at {:?}: {}",
                   peer.tag,
                   split_key,
                   e);
        }
    }

    fn on_pd_heartbeat_tick(&mut self, event_loop: &mut EventLoop<Self>) {
        for peer in self.region_peers.values_mut() {
            peer.check_peers();
        }

        let mut leader_count = 0;
        for peer in self.region_peers.values() {
            if peer.is_leader() {
                leader_count += 1;
                peer.heartbeat_pd(&self.cfg, &self.pd_worker);
            }
        }

        STORE_PD_HEARTBEAT_GAUGE_VEC.with_label_values(&["leader"]).set(leader_count as f64);
        STORE_PD_HEARTBEAT_GAUGE_VEC.with_label_values(&["region"])
            .set(self.region_peers.len() as f64);

        self.register_pd_heartbeat_tick(event_loop);
    }


    fn register_pd_heartbeat_tick(&self, event_loop: &mut EventLoop<Self>) {
        if let Err(e) = register_timer(event_loop,
                                       Tick::PdHeartbeat,
                                       self.cfg.pd_heartbeat_tick_interval) {
            error!("{} register pd heartbeat tick err: {:?}", self.tag, e);
        };
    }

    fn store_heartbeat_pd(&mut self) {
        let mut stats = StoreStats::new();
        let disk_stats = match fs2::statvfs(self.engine.path()) {
            Err(e) => {
                error!("{} get disk stat for rocksdb {} failed: {}",
                       self.tag,
                       self.engine.path(),
                       e);
                return;
            }
            Ok(stats) => stats,
        };

        let disk_cap = disk_stats.total_space();
        let capacity = if self.cfg.capacity == 0 || disk_cap < self.cfg.capacity {
            disk_cap
        } else {
            self.cfg.capacity
        };
        stats.set_capacity(capacity);

        // Must get the total SST file size here.
        let mut used_size: u64 = 0;
        for cf in ALL_CFS {
            let handle = rocksdb::get_cf_handle(&self.engine, cf).unwrap();
            let cf_used_size = self.engine
                .get_property_int_cf(handle, ROCKSDB_TOTAL_SST_FILES_SIZE_PROPERTY)
                .expect("rocksdb is too old, missing total-sst-files-size property");

            // It is important to monitor each cf's size, especially the "raft" and "lock" column
            // families.
            STORE_ENGINE_SIZE_GAUGE_VEC.with_label_values(&[cf]).set(cf_used_size as f64);

            used_size += cf_used_size;

            // TODO: find a better place to record these metrics.
            // Refer: https://github.com/facebook/rocksdb/wiki/Memory-usage-in-RocksDB
            // For index and filter blocks memory
            if let Some(readers_mem) = self.engine
                .get_property_int_cf(handle, ROCKSDB_TABLE_READERS_MEM_PROPERTY) {
                STORE_ENGINE_MEMORY_GAUGE_VEC.with_label_values(&[cf, "readers-mem"])
                    .set(readers_mem as f64);
            }

            // For memtable
            if let Some(mem_table) = self.engine
                .get_property_int_cf(handle, ROCKSDB_CUR_SIZE_ALL_MEM_TABLES_PROPERTY) {
                STORE_ENGINE_MEMORY_GAUGE_VEC.with_label_values(&[cf, "mem-tables"])
                    .set(mem_table as f64);
            }

            // TODO: add cache usage and pinned usage.

            if let Some(num_keys) = self.engine
                .get_property_int_cf(handle, ROCKSDB_ESTIMATE_NUM_KEYS) {
                STORE_ENGINE_ESTIMATE_NUM_KEYS_VEC.with_label_values(&[cf])
                    .set(num_keys as f64);
            }
        }

        used_size += self.snap_mgr.rl().get_total_snap_size();

        let mut available = if capacity > used_size {
            capacity - used_size
        } else {
            warn!("{} no available space", self.tag);
            0
        };

        // We only care rocksdb SST file size, so we should
        // check disk available here.
        if available > disk_stats.free_space() {
            available = disk_stats.free_space();
        }

        stats.set_store_id(self.store_id());
        stats.set_available(available);
        stats.set_region_count(self.region_peers.len() as u32);

        let snap_stats = self.snap_mgr.rl().stats();
        stats.set_sending_snap_count(snap_stats.sending_count as u32);
        stats.set_receiving_snap_count(snap_stats.receiving_count as u32);

        STORE_SIZE_GAUGE_VEC.with_label_values(&["capacity"]).set(capacity as f64);
        STORE_SIZE_GAUGE_VEC.with_label_values(&["available"]).set(available as f64);

        STORE_SNAPSHOT_TRAFFIC_GAUGE_VEC.with_label_values(&["sending"])
            .set(snap_stats.sending_count as f64);
        STORE_SNAPSHOT_TRAFFIC_GAUGE_VEC.with_label_values(&["receiving"])
            .set(snap_stats.receiving_count as f64);

        let mut apply_snapshot_count = 0;
        for peer in self.region_peers.values_mut() {
            if peer.mut_store().check_applying_snap() {
                apply_snapshot_count += 1;
            }
        }

        stats.set_applying_snap_count(apply_snapshot_count as u32);
        STORE_SNAPSHOT_TRAFFIC_GAUGE_VEC.with_label_values(&["applying"])
            .set(apply_snapshot_count as f64);

        stats.set_start_time(self.start_time.sec as u32);

        stats.set_is_busy(self.is_busy);
        self.is_busy = false;

        if let Err(e) = self.pd_worker.schedule(PdTask::StoreHeartbeat { stats: stats }) {
            error!("{} failed to notify pd: {}", self.tag, e);
        }
    }

    fn on_pd_store_heartbeat_tick(&mut self, event_loop: &mut EventLoop<Self>) {
        self.store_heartbeat_pd();
        self.register_pd_store_heartbeat_tick(event_loop);
    }

    fn handle_snap_mgr_gc(&mut self) -> Result<()> {
        let mut snap_keys = try!(self.snap_mgr.wl().list_snap());
        if snap_keys.is_empty() {
            return Ok(());
        }
        snap_keys.sort();
        let (mut last_region_id, mut compacted_idx, mut compacted_term) = (0, u64::MAX, u64::MAX);
        let mut is_applying_snap = false;
        for (key, is_sending) in snap_keys {
            if self.snap_mgr.rl().has_registered(&key) {
                continue;
            }
            if last_region_id != key.region_id {
                last_region_id = key.region_id;
                match self.region_peers.get(&key.region_id) {
                    None => {
                        // region is deleted
                        compacted_idx = u64::MAX;
                        compacted_term = u64::MAX;
                        is_applying_snap = false;
                    }
                    Some(peer) => {
                        let s = peer.get_store();
                        compacted_idx = s.truncated_index();
                        compacted_term = s.truncated_term();
                        is_applying_snap = s.is_applying_snapshot();
                    }
                };
            }

            let f = try!(self.snap_mgr.rl().get_snap_file(&key, is_sending));
            if is_sending {
                if key.term < compacted_term || key.idx < compacted_idx {
                    info!("[region {}] snap file {} has been compacted, delete.",
                          key.region_id,
                          key);
                    f.delete();
                } else if let Ok(meta) = f.meta() {
                    let modified = box_try!(meta.modified());
                    if let Ok(elapsed) = modified.elapsed() {
                        if elapsed > Duration::from_secs(self.cfg.snap_gc_timeout) {
                            info!("[region {}] snap file {} has been expired, delete.",
                                  key.region_id,
                                  key);
                            f.delete();
                        }
                    }
                }
            } else if key.term <= compacted_term &&
                      (key.idx < compacted_idx || key.idx == compacted_idx && !is_applying_snap) {
                info!("[region {}] snap file {} has been applied, delete.",
                      key.region_id,
                      key);
                f.delete();
            }
        }
        Ok(())
    }

    fn on_snap_mgr_gc(&mut self, event_loop: &mut EventLoop<Self>) {
        if let Err(e) = self.handle_snap_mgr_gc() {
            error!("{} failed to gc snap manager: {:?}", self.tag, e);
        }
        self.register_snap_mgr_gc_tick(event_loop);
    }

    fn on_compact_lock_cf(&mut self, event_loop: &mut EventLoop<Self>) {
        // Create a compact lock cf task(compact whole range) and schedule directly.
        let task = CompactTask {
            cf_name: String::from(CF_LOCK),
            start_key: None,
            end_key: None,
        };
        if let Err(e) = self.compact_worker.schedule(task) {
            error!("{} failed to schedule compact lock cf task: {:?}",
                   self.tag,
                   e);
        }

        self.register_compact_lock_cf_tick(event_loop);
    }

    fn register_pd_store_heartbeat_tick(&self, event_loop: &mut EventLoop<Self>) {
        if let Err(e) = register_timer(event_loop,
                                       Tick::PdStoreHeartbeat,
                                       self.cfg.pd_store_heartbeat_tick_interval) {
            error!("{} register pd store heartbeat tick err: {:?}", self.tag, e);
        };
    }

    fn register_snap_mgr_gc_tick(&self, event_loop: &mut EventLoop<Self>) {
        if let Err(e) = register_timer(event_loop,
                                       Tick::SnapGc,
                                       self.cfg.snap_mgr_gc_tick_interval) {
            error!("{} register snap mgr gc tick err: {:?}", self.tag, e);
        }
    }

    fn register_compact_lock_cf_tick(&self, event_loop: &mut EventLoop<Self>) {
        if let Err(e) = register_timer(event_loop,
                                       Tick::CompactLockCf,
                                       self.cfg.lock_cf_compact_interval) {
            error!("{} register compact cf-lock tick err: {:?}", self.tag, e);
        }
    }

    fn on_unreachable(&mut self, region_id: u64, to_peer_id: u64) {
        if let Some(mut peer) = self.region_peers.get_mut(&region_id) {
            peer.raft_group.report_unreachable(to_peer_id);
        }
    }
}

// Consistency Check implementation.

/// Verify and store the hash to state. return true means the hash has been stored successfully.
fn verify_and_store_hash(region_id: u64,
                         state: &mut ConsistencyState,
                         expected_index: u64,
                         expected_hash: Vec<u8>)
                         -> bool {
    if expected_index < state.index {
        REGION_HASH_COUNTER_VEC.with_label_values(&["verify", "miss"]).inc();
        warn!("[region {}] has scheduled a new hash: {} > {}, skip.",
              region_id,
              state.index,
              expected_index);
        return false;
    }

    if state.index == expected_index {
        if state.hash != expected_hash {
            panic!("[region {}] hash at {} not correct, want {}, got {}!!!",
                   region_id,
                   state.index,
                   escape(&expected_hash),
                   escape(&state.hash));
        }
        REGION_HASH_COUNTER_VEC.with_label_values(&["verify", "matched"]).inc();
        state.hash = vec![];
        return false;
    }

    if state.index != INVALID_INDEX && !state.hash.is_empty() {
        // Maybe computing is too slow or computed result is dropped due to channel full.
        // If computing is too slow, miss count will be increased twice.
        REGION_HASH_COUNTER_VEC.with_label_values(&["verify", "miss"]).inc();
        warn!("[region {}] hash belongs to index {}, but we want {}, skip.",
              region_id,
              state.index,
              expected_index);
    }

    state.index = expected_index;
    state.hash = expected_hash;
    true
}

impl<T: Transport, C: PdClient> Store<T, C> {
    fn register_consistency_check_tick(&self, event_loop: &mut EventLoop<Self>) {
        if let Err(e) = register_timer(event_loop,
                                       Tick::ConsistencyCheck,
                                       self.cfg.consistency_check_tick_interval * 1000) {
            error!("{} register consistency check tick err: {:?}", self.tag, e);
        };
    }

    fn on_consistency_check_tick(&mut self, event_loop: &mut EventLoop<Self>) {
        if self.consistency_check_worker.is_busy() {
            // To avoid frequent scan, schedule new check only when all the
            // scheduled check is done.
            self.register_consistency_check_tick(event_loop);
            return;
        }
        let (mut candidate_id, mut candidate_check_time) = (0, Instant::now());
        for (&region_id, peer) in &mut self.region_peers {
            if !peer.is_leader() {
                continue;
            }
            if peer.consistency_state.last_check_time < candidate_check_time {
                candidate_id = region_id;
                candidate_check_time = peer.consistency_state.last_check_time;
            }
        }

        if candidate_id != 0 {
            let peer = &self.region_peers[&candidate_id];

            info!("{} scheduling consistent check", peer.tag);
            let msg = Msg::new_raft_cmd(new_compute_hash_request(candidate_id, peer.peer.clone()),
                                        Box::new(|_| {}));

            if let Err(e) = self.sendch.send(msg) {
                error!("{} failed to schedule consistent check: {:?}", peer.tag, e);
            }
        }

        self.register_consistency_check_tick(event_loop);
    }

    fn on_ready_compute_hash(&mut self, region: metapb::Region, index: u64, snap: EngineSnapshot) {
        let region_id = region.get_id();
        self.region_peers.get_mut(&region_id).unwrap().consistency_state.last_check_time =
            Instant::now();
        let task = ConsistencyCheckTask::compute_hash(region, index, snap);
        info!("[region {}] schedule {}", region_id, task);
        if let Err(e) = self.consistency_check_worker.schedule(task) {
            error!("[region {}] schedule failed: {:?}", region_id, e);
        }
    }

    fn on_ready_verify_hash(&mut self,
                            region_id: u64,
                            expected_index: u64,
                            expected_hash: Vec<u8>) {
        let state = match self.region_peers.get_mut(&region_id) {
            None => {
                warn!("[region {}] receive stale hash at index {}",
                      region_id,
                      expected_index);
                return;
            }
            Some(p) => &mut p.consistency_state,
        };

        verify_and_store_hash(region_id, state, expected_index, expected_hash);
    }

    fn on_hash_computed(&mut self, region_id: u64, index: u64, hash: Vec<u8>) {
        let (state, peer) = match self.region_peers.get_mut(&region_id) {
            None => {
                warn!("[region {}] receive stale hash at index {}",
                      region_id,
                      index);
                return;
            }
            Some(p) => (&mut p.consistency_state, &p.peer),
        };

        if !verify_and_store_hash(region_id, state, index, hash) {
            return;
        }

        let msg = Msg::new_raft_cmd(new_verify_hash_request(region_id, peer.clone(), state),
                                    Box::new(|_| {}));
        if let Err(e) = self.sendch.send(msg) {
            error!("[region {}] failed to schedule verify command for index {}: {:?}",
                   region_id,
                   index,
                   e);
        }
    }
}

fn new_admin_request(region_id: u64, peer: metapb::Peer) -> RaftCmdRequest {
    let mut request = RaftCmdRequest::new();
    request.mut_header().set_region_id(region_id);
    request.mut_header().set_peer(peer);
    request.mut_header().set_uuid(Uuid::new_v4().as_bytes().to_vec());
    request
}

fn new_verify_hash_request(region_id: u64,
                           peer: metapb::Peer,
                           state: &ConsistencyState)
                           -> RaftCmdRequest {
    let mut request = new_admin_request(region_id, peer);

    let mut admin = AdminRequest::new();
    admin.set_cmd_type(AdminCmdType::VerifyHash);
    admin.mut_verify_hash().set_index(state.index);
    admin.mut_verify_hash().set_hash(state.hash.clone());
    request.set_admin_request(admin);
    request
}

fn new_compute_hash_request(region_id: u64, peer: metapb::Peer) -> RaftCmdRequest {
    let mut request = new_admin_request(region_id, peer);

    let mut admin = AdminRequest::new();
    admin.set_cmd_type(AdminCmdType::ComputeHash);
    request.set_admin_request(admin);
    request
}

fn register_timer<T: Transport, C: PdClient>(event_loop: &mut EventLoop<Store<T, C>>,
                                             tick: Tick,
                                             delay: u64)
                                             -> Result<()> {
    // TODO: now mio TimerError doesn't implement Error trait,
    // so we can't use `try!` directly.
    if delay == 0 {
        // 0 delay means turn off the timer.
        return Ok(());
    }
    box_try!(event_loop.timeout(tick, Duration::from_millis(delay)));
    Ok(())
}

fn new_compact_log_request(region_id: u64,
                           peer: metapb::Peer,
                           compact_index: u64,
                           compact_term: u64)
                           -> RaftCmdRequest {
    let mut request = new_admin_request(region_id, peer);

    let mut admin = AdminRequest::new();
    admin.set_cmd_type(AdminCmdType::CompactLog);
    admin.mut_compact_log().set_compact_index(compact_index);
    admin.mut_compact_log().set_compact_term(compact_term);
    request.set_admin_request(admin);
    request
}

impl<T: Transport, C: PdClient> mio::Handler for Store<T, C> {
    type Timeout = Tick;
    type Message = Msg;

    fn notify(&mut self, event_loop: &mut EventLoop<Self>, msg: Msg) {
        let t = SlowTimer::new();
        let msg_str = format!("{:?}", msg);
        match msg {
            Msg::RaftMessage(data) => {
                if let Err(e) = self.on_raft_message(data) {
                    error!("{} handle raft message err: {:?}", self.tag, e);
                }
            }
            Msg::RaftCmd { send_time, request, callback } => {
                self.raft_metrics
                    .propose
                    .request_wait_time
                    .observe(duration_to_sec(send_time.elapsed()) as f64);
                self.propose_raft_command(request, callback)
            }
            Msg::Quit => {
                info!("{} receive quit message", self.tag);
                event_loop.shutdown();
            }
            Msg::SplitCheckResult { region_id, epoch, split_key } => {
                info!("[region {}] split check complete.", region_id);
                self.on_split_check_result(region_id, epoch, split_key);
            }
            Msg::ReportUnreachable { region_id, to_peer_id } => {
                self.on_unreachable(region_id, to_peer_id);
            }
            Msg::SnapshotStats => self.store_heartbeat_pd(),
            Msg::ComputeHashResult { region_id, index, hash } => {
                self.on_hash_computed(region_id, index, hash);
            }
        }
        slow_log!(t, "{} handle {}", self.tag, msg_str);
    }

    fn timeout(&mut self, event_loop: &mut EventLoop<Self>, timeout: Tick) {
        let t = SlowTimer::new();
        match timeout {
            Tick::Raft => self.on_raft_base_tick(event_loop),
            Tick::RaftLogGc => self.on_raft_gc_log_tick(event_loop),
            Tick::SplitRegionCheck => self.on_split_region_check_tick(event_loop),
            Tick::CompactCheck => self.on_compact_check_tick(event_loop),
            Tick::PdHeartbeat => self.on_pd_heartbeat_tick(event_loop),
            Tick::PdStoreHeartbeat => self.on_pd_store_heartbeat_tick(event_loop),
            Tick::SnapGc => self.on_snap_mgr_gc(event_loop),
            Tick::CompactLockCf => self.on_compact_lock_cf(event_loop),
            Tick::ConsistencyCheck => self.on_consistency_check_tick(event_loop),
            Tick::ReportRegionFlow => self.on_report_region_flow(event_loop),
        }
        slow_log!(t, "{} handle timeout {:?}", self.tag, timeout);
    }

    // This method is invoked very frequently, should avoid time consuming operation.
    fn tick(&mut self, event_loop: &mut EventLoop<Self>) {
        if !event_loop.is_running() {
            self.split_check_worker.stop();
            self.raftlog_gc_worker.stop();
            self.compact_worker.stop();
            self.pd_worker.stop();
            self.consistency_check_worker.stop();

            self.apply_worker.stop().unwrap().join().unwrap();

            self.region_worker.stop();

            return;
        }

        // We handle raft ready in event loop.
        if !self.pending_raft_groups.is_empty() {
            self.on_raft_ready();
        }

        loop {
            match self.apply_res_receiver.as_ref().unwrap().try_recv() {
                Ok(ApplyTaskRes::Apply(res)) => {
                    let has_split = res.exec_res.iter().any(|e| {
                        match *e {
                            ExecResult::SplitRegion { .. } => true,
                            _ => false,
                        }
                    });
                    if let Some(p) = self.region_peers.get_mut(&res.region_id) {
                        debug!("{} async apply finish: {:?}", p.tag, res);
                        if p.is_applying_snapshot() {
                            panic!("{} should not applying snapshot.", p.tag);
                        }
                        p.raft_group.advance_apply(res.apply_state.get_applied_index());
                        p.mut_store().apply_state = res.apply_state;
                        if has_split {
                            p.delete_keys_hint = res.delete_keys_hint;
                            p.size_diff_hint = res.size_diff_hint as u64;
                        } else {
                            p.delete_keys_hint += res.delete_keys_hint;
                            p.size_diff_hint =
                                (p.size_diff_hint as i64 + res.size_diff_hint) as u64;
                        }
                        p.mut_store().applied_index_term = res.applied_index_term;
                        p.written_keys += res.written_keys;
                        p.written_bytes += res.written_bytes;
                        if p.has_pending_snap() && p.ready_to_handle_pending_snap() {
                            self.pending_raft_groups.insert(p.region().get_id());
                        }
                    }
                    self.on_ready_result(res.region_id, res.exec_res);
                }
                Ok(ApplyTaskRes::Destroy(p)) => {
                    let store_id = self.store_id();
                    self.destroy_peer(p.region.get_id(), util::new_peer(store_id, p.id));
                }
                Err(TryRecvError::Empty) => break,
                Err(e) => panic!("unexpected error {:?}", e),
            }
        }

        self.pending_regions.clear();
    }
}

impl<T: Transport, C: PdClient> Store<T, C> {
    /// load the target peer of request as mutable borrow.
    fn mut_target_peer(&mut self, request: &RaftCmdRequest) -> Result<&mut Peer> {
        let region_id = request.get_header().get_region_id();
        match self.region_peers.get_mut(&region_id) {
            None => Err(Error::RegionNotFound(region_id)),
            Some(peer) => Ok(peer),
        }
    }

    // Handle status commands here, separate the logic, maybe we can move it
    // to another file later.
    // Unlike other commands (write or admin), status commands only show current
    // store status, so no need to handle it in raft group.
    fn execute_status_command(&mut self, request: RaftCmdRequest) -> Result<RaftCmdResponse> {
        let cmd_type = request.get_status_request().get_cmd_type();
        let region_id = request.get_header().get_region_id();

        let mut response = try!(match cmd_type {
            StatusCmdType::RegionLeader => self.execute_region_leader(request),
            StatusCmdType::RegionDetail => self.execute_region_detail(request),
            StatusCmdType::InvalidStatus => Err(box_err!("invalid status command!")),
        });
        response.set_cmd_type(cmd_type);

        let mut resp = RaftCmdResponse::new();
        resp.set_status_response(response);
        // Bind peer current term here.
        if let Some(peer) = self.region_peers.get(&region_id) {
            bind_term(&mut resp, peer.term());
        }
        Ok(resp)
    }

    fn execute_region_leader(&mut self, request: RaftCmdRequest) -> Result<StatusResponse> {
        let peer = try!(self.mut_target_peer(&request));

        let mut resp = StatusResponse::new();
        if let Some(leader) = peer.get_peer_from_cache(peer.leader_id()) {
            resp.mut_region_leader().set_leader(leader);
        }

        Ok(resp)
    }

    fn execute_region_detail(&mut self, request: RaftCmdRequest) -> Result<StatusResponse> {
        let peer = try!(self.mut_target_peer(&request));
        if !peer.get_store().is_initialized() {
            let region_id = request.get_header().get_region_id();
            return Err(Error::RegionNotInitialized(region_id));
        }
        let mut resp = StatusResponse::new();
        resp.mut_region_detail().set_region(peer.region().clone());
        if let Some(leader) = peer.get_peer_from_cache(peer.leader_id()) {
            resp.mut_region_detail().set_leader(leader);
        }

        Ok(resp)
    }
}<|MERGE_RESOLUTION|>--- conflicted
+++ resolved
@@ -425,7 +425,6 @@
             // When having pending snapshot, if election timeout is met, it can't pass
             // the pending conf change check because first index has been updated to
             // a value that is larger than last index.
-<<<<<<< HEAD
             if peer.has_pending_snap() {
                 continue;
             }
@@ -467,41 +466,6 @@
                     };
                     if let Err(e) = self.pd_worker.schedule(task) {
                         error!("{} failed to notify pd: {}", peer.tag, e)
-=======
-            self.pending_raft_groups.insert(region_id);
-            if !peer.is_applying_snapshot() && !peer.has_pending_snap() {
-                peer.raft_group.tick();
-
-                // If this peer detects the leader is missing for a long long time,
-                // it should consider itself as a stale peer which is removed from
-                // the original cluster.
-                // This most likely happens in the following scenario:
-                // At first, there are three peer A, B, C in the cluster, and A is leader.
-                // Peer B gets down. And then A adds D, E, F into the cluster.
-                // Peer D becomes leader of the new cluster, and then removes peer A, B, C.
-                // After all these peer in and out, now the cluster has peer D, E, F.
-                // If peer B goes up at this moment, it still thinks it is one of the cluster
-                // and has peers A, C. However, it could not reach A, C since they are removed
-                // from the cluster or probably destroyed.
-                // Meantime, D, E, F would not reach B, since it's not in the cluster anymore.
-                // In this case, peer B would notice that the leader is missing for a long time,
-                // and it would check with pd to confirm whether it's still a member of the cluster.
-                // If not, it destroys itself as a stale peer which is removed out already.
-                match peer.check_stale_state(self.cfg.max_leader_missing_duration) {
-                    StaleState::Valid => {}
-                    StaleState::ToValidate => {
-                        // for peer B in case 1 above
-                        info!("{} detects leader missing for a long time. To check with pd \
-                                whether it's still valid",
-                              peer.tag);
-                        let task = PdTask::ValidatePeer {
-                            peer: peer.peer.clone(),
-                            region: peer.region().clone(),
-                        };
-                        if let Err(e) = self.pd_worker.schedule(task) {
-                            error!("{} failed to notify pd: {}", peer.tag, e)
-                        }
->>>>>>> 8371cd97
                     }
                 }
             }
