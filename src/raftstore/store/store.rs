// Copyright 2016 PingCAP, Inc.
//
// Licensed under the Apache License, Version 2.0 (the "License");
// you may not use this file except in compliance with the License.
// You may obtain a copy of the License at
//
//     http://www.apache.org/licenses/LICENSE-2.0
//
// Unless required by applicable law or agreed to in writing, software
// distributed under the License is distributed on an "AS IS" BASIS,
// See the License for the specific language governing permissions and
// limitations under the License.

use std::sync::Arc;
use std::sync::mpsc::{self, Receiver as StdReceiver, TryRecvError};
use std::rc::Rc;
use std::cell::RefCell;
use std::collections::{HashMap, HashSet, BTreeMap};
use std::boxed::Box;
use std::collections::Bound::{Excluded, Unbounded};
use std::time::{Duration, Instant};
use std::u64;

use rocksdb::DB;
use mio::{self, EventLoop, EventLoopBuilder, Sender};
use protobuf;
use fs2;
use uuid::Uuid;
use time::{self, Timespec};

use kvproto::raft_serverpb::{RaftMessage, RaftSnapshotData, RaftTruncatedState, RegionLocalState,
                             PeerState};
use kvproto::eraftpb::{ConfChangeType, MessageType};
use kvproto::pdpb::StoreStats;
use util::{HandyRwLock, SlowTimer, duration_to_sec, escape};
use pd::PdClient;
use kvproto::raft_cmdpb::{AdminCmdType, AdminRequest, StatusCmdType, StatusResponse,
                          RaftCmdRequest, RaftCmdResponse};
use protobuf::Message;
use raft::{self, SnapshotStatus, INVALID_INDEX};
use raftstore::{Result, Error};
use kvproto::metapb;
use util::worker::{Worker, Scheduler};
use util::transport::SendCh;
use util::rocksdb;
use storage::{ALL_CFS, CF_DEFAULT, CF_LOCK, CF_WRITE};
use super::worker::{SplitCheckRunner, SplitCheckTask, RegionTask, RegionRunner, CompactTask,
                    CompactRunner, RaftlogGcTask, RaftlogGcRunner, PdRunner, PdTask,
                    ConsistencyCheckTask, ConsistencyCheckRunner, ApplyTask, ApplyRunner,
                    ApplyTaskRes};
use super::{util, Msg, Tick, SnapshotStatusMsg, SnapManager};
use super::keys::{self, enc_start_key, enc_end_key, data_end_key, data_key};
use super::engine::{Iterable, Peekable, Snapshot as EngineSnapshot};
use super::config::Config;
use super::peer::{self, Peer, ProposalMeta, ExecResult, StaleState, ConsistencyState,
                  ReadyContext, ChangePeer};
use super::peer_storage::ApplySnapResult;
use super::msg::Callback;
use super::cmd_resp::{bind_uuid, bind_term, bind_error};
use super::transport::Transport;
use super::metrics::*;
use super::local_metrics::RaftMetrics;
use prometheus::local::LocalHistogram;

type Key = Vec<u8>;

const ROCKSDB_TOTAL_SST_FILES_SIZE_PROPERTY: &'static str = "rocksdb.total-sst-files-size";
const ROCKSDB_TABLE_READERS_MEM_PROPERTY: &'static str = "rocksdb.estimate-table-readers-mem";
const ROCKSDB_CUR_SIZE_ALL_MEM_TABLES_PROPERTY: &'static str = "rocksdb.cur-size-all-mem-tables";
const ROCKSDB_ESTIMATE_NUM_KEYS: &'static str = "rocksdb.estimate-num-keys";
const MIO_TICK_RATIO: u64 = 10;

// A helper structure to bundle all channels for messages to `Store`.
pub struct StoreChannel {
    pub sender: Sender<Msg>,
    pub snapshot_status_receiver: StdReceiver<SnapshotStatusMsg>,
}

pub struct Store<T, C: 'static> {
    cfg: Config,
    store: metapb::Store,
    engine: Arc<DB>,
    sendch: SendCh<Msg>,

    sent_snapshot_count: u64,
    snapshot_status_receiver: StdReceiver<SnapshotStatusMsg>,

    // region_id -> peers
    region_peers: HashMap<u64, Peer>,
    pending_raft_groups: HashSet<u64>,
    // region end key -> region id
    region_ranges: BTreeMap<Key, u64>,
    pending_regions: Vec<metapb::Region>,
    split_check_worker: Worker<SplitCheckTask>,
    region_worker: Worker<RegionTask>,
    raftlog_gc_worker: Worker<RaftlogGcTask>,
    compact_worker: Worker<CompactTask>,
    pd_worker: Worker<PdTask>,
    consistency_check_worker: Worker<ConsistencyCheckTask>,

    pub apply_worker: Worker<ApplyTask>,
    apply_res_receiver: Option<StdReceiver<ApplyTaskRes>>,

    trans: T,
    pd_client: Arc<C>,

    peer_cache: Rc<RefCell<HashMap<u64, metapb::Peer>>>,

    snap_mgr: SnapManager,

    raft_metrics: RaftMetrics,

    tag: String,

    start_time: Timespec,
    is_busy: bool,

    region_written_bytes: LocalHistogram,
    region_written_keys: LocalHistogram,
}

pub fn create_event_loop<T, C>(cfg: &Config) -> Result<EventLoop<Store<T, C>>>
    where T: Transport,
          C: PdClient
{
    let mut builder = EventLoopBuilder::new();
    // To make raft base tick more accurate, timer tick should be small enough.
    builder.timer_tick(Duration::from_millis(cfg.raft_base_tick_interval / MIO_TICK_RATIO));
    builder.notify_capacity(cfg.notify_capacity);
    builder.messages_per_tick(cfg.messages_per_tick);
    let event_loop = try!(builder.build());
    Ok(event_loop)
}

pub fn delete_file_in_range(db: &DB, start_key: &[u8], end_key: &[u8]) -> Result<()> {
    if start_key >= end_key {
        return Ok(());
    }

    for cf in db.cf_names() {
        let handle = try!(rocksdb::get_cf_handle(db, cf));
        try!(db.delete_file_in_range_cf(handle, start_key, end_key));
    }

    Ok(())
}

impl<T, C> Store<T, C> {
    pub fn new(ch: StoreChannel,
               meta: metapb::Store,
               cfg: Config,
               engine: Arc<DB>,
               trans: T,
               pd_client: Arc<C>,
               mgr: SnapManager)
               -> Result<Store<T, C>> {
        // TODO: we can get cluster meta regularly too later.
        try!(cfg.validate());

        let sendch = SendCh::new(ch.sender, "raftstore");
        let peer_cache = HashMap::new();
        let tag = format!("[store {}]", meta.get_id());

        let mut s = Store {
            cfg: cfg,
            store: meta,
            engine: engine,
            sendch: sendch,
            sent_snapshot_count: 0,
            snapshot_status_receiver: ch.snapshot_status_receiver,
            region_peers: HashMap::new(),
            pending_raft_groups: HashSet::new(),
            split_check_worker: Worker::new("split check worker"),
            region_worker: Worker::new("snapshot worker"),
            raftlog_gc_worker: Worker::new("raft gc worker"),
            compact_worker: Worker::new("compact worker"),
            pd_worker: Worker::new("pd worker"),
            consistency_check_worker: Worker::new("consistency check worker"),
            apply_worker: Worker::new("apply worker"),
            apply_res_receiver: None,
            region_ranges: BTreeMap::new(),
            pending_regions: vec![],
            trans: trans,
            pd_client: pd_client,
            peer_cache: Rc::new(RefCell::new(peer_cache)),
            snap_mgr: mgr,
            raft_metrics: RaftMetrics::default(),
            tag: tag,
            start_time: time::get_time(),
            is_busy: false,
            region_written_bytes: REGION_WRITTEN_BYTES_HISTOGRAM.local(),
            region_written_keys: REGION_WRITTEN_KEYS_HISTOGRAM.local(),
        };
        try!(s.init());
        Ok(s)
    }

    /// Initialize this store. It scans the db engine, loads all regions
    /// and their peers from it, and schedules snapshot worker if neccessary.
    /// WARN: This store should not be used before initialized.
    fn init(&mut self) -> Result<()> {
        // Scan region meta to get saved regions.
        let start_key = keys::REGION_META_MIN_KEY;
        let end_key = keys::REGION_META_MAX_KEY;
        let engine = self.engine.clone();
        let mut total_count = 0;
        let mut tomebstone_count = 0;
        let mut applying_count = 0;

        let t = Instant::now();
        try!(engine.scan(start_key,
                         end_key,
                         false,
                         &mut |key, value| {
            let (region_id, suffix) = try!(keys::decode_region_meta_key(key));
            if suffix != keys::REGION_STATE_SUFFIX {
                return Ok(true);
            }

            total_count += 1;

            let local_state = try!(protobuf::parse_from_bytes::<RegionLocalState>(value));
            let region = local_state.get_region();
            if local_state.get_state() == PeerState::Tombstone {
                tomebstone_count += 1;
                debug!("region {:?} is tombstone in store {}",
                       region,
                       self.store_id());
                return Ok(true);
            }
            let mut peer = try!(Peer::create(self, region));

            if local_state.get_state() == PeerState::Applying {
                applying_count += 1;
                info!("region {:?} is applying in store {}",
                      local_state.get_region(),
                      self.store_id());
                peer.mut_store().schedule_applying_snapshot();
            }

            self.region_ranges.insert(enc_end_key(region), region_id);
            // No need to check duplicated here, because we use region id as the key
            // in DB.
            self.region_peers.insert(region_id, peer);
            Ok(true)
        }));

        info!("{} starts with {} regions, including {} tombstones and {} applying \
               regions, takes {:?}",
              self.tag,
              total_count,
              tomebstone_count,
              applying_count,
              t.elapsed());

        try!(self.clean_up());

        Ok(())
    }

    /// `clean_up` clean up all possible garbage data.
    fn clean_up(&mut self) -> Result<()> {
        let t = Instant::now();
        let mut last_start_key = keys::data_key(b"");
        for region_id in self.region_ranges.values() {
            let region = self.region_peers[region_id].region();
            let start_key = keys::enc_start_key(region);
            // TODO: use delete_range once #1250 is resolved.
            try!(delete_file_in_range(&self.engine, &last_start_key, &start_key));
            last_start_key = keys::enc_end_key(region);
        }

        // TODO: use delete_range once #1250 is resolved.
        try!(delete_file_in_range(&self.engine, &last_start_key, keys::DATA_MAX_KEY));

        info!("{} cleans up garbage data, takes {:?}",
              self.tag,
              t.elapsed());
        Ok(())
    }

    pub fn get_sendch(&self) -> SendCh<Msg> {
        self.sendch.clone()
    }

    #[inline]
    pub fn get_snap_mgr(&self) -> SnapManager {
        self.snap_mgr.clone()
    }

    pub fn snap_scheduler(&self) -> Scheduler<RegionTask> {
        self.region_worker.scheduler()
    }

    pub fn apply_scheduler(&self) -> Scheduler<ApplyTask> {
        self.apply_worker.scheduler()
    }

    pub fn engine(&self) -> Arc<DB> {
        self.engine.clone()
    }

    pub fn store_id(&self) -> u64 {
        self.store.get_id()
    }

    pub fn get_peers(&self) -> &HashMap<u64, Peer> {
        &self.region_peers
    }

    pub fn config(&self) -> &Config {
        &self.cfg
    }

    pub fn peer_cache(&self) -> Rc<RefCell<HashMap<u64, metapb::Peer>>> {
        self.peer_cache.clone()
    }

    fn poll_snapshot_status(&mut self) {
        if self.sent_snapshot_count == 0 {
            return;
        }

        // Poll all snapshot messages and handle them.
        loop {
            match self.snapshot_status_receiver.try_recv() {
                Ok(SnapshotStatusMsg { region_id, to_peer_id, status }) => {
                    // Report snapshot status to the corresponding peer.
                    self.report_snapshot_status(region_id, to_peer_id, status);
                }
                Err(TryRecvError::Empty) => {
                    // The snapshot status receiver channel is empty
                    return;
                }
                Err(e) => {
                    error!("{} unexpected error {:?} when receive from snapshot channel",
                           self.tag,
                           e);
                    return;
                }
            }
        }
    }

    fn report_snapshot_status(&mut self, region_id: u64, to_peer_id: u64, status: SnapshotStatus) {
        self.sent_snapshot_count -= 1;
        if let Some(mut peer) = self.region_peers.get_mut(&region_id) {
            let to_peer = match self.peer_cache.borrow().get(&to_peer_id).cloned() {
                Some(peer) => peer,
                None => {
                    // If to_peer is gone, ignore this snapshot status
                    warn!("[region {}] peer {} not found, ignore snapshot status {:?}",
                          region_id,
                          to_peer_id,
                          status);
                    return;
                }
            };
            info!("[region {}] report snapshot status {:?} {:?}",
                  region_id,
                  to_peer,
                  status);
            peer.raft_group.report_snapshot(to_peer_id, status)
        }
    }
}

impl<T: Transport, C: PdClient> Store<T, C> {
    pub fn run(&mut self, event_loop: &mut EventLoop<Self>) -> Result<()> {
        try!(self.snap_mgr.wl().init());

        self.register_raft_base_tick(event_loop);
        self.register_raft_gc_log_tick(event_loop);
        self.register_split_region_check_tick(event_loop);
        self.register_compact_check_tick(event_loop);
        self.register_pd_heartbeat_tick(event_loop);
        self.register_pd_store_heartbeat_tick(event_loop);
        self.register_snap_mgr_gc_tick(event_loop);
        self.register_compact_lock_cf_tick(event_loop);
        self.register_consistency_check_tick(event_loop);
        self.register_report_region_flow_tick(event_loop);

        let split_check_runner = SplitCheckRunner::new(self.sendch.clone(),
                                                       self.cfg.region_max_size,
                                                       self.cfg.region_split_size);
        box_try!(self.split_check_worker.start(split_check_runner));

        let runner = RegionRunner::new(self.engine.clone(),
                                       self.snap_mgr.clone(),
                                       self.cfg.snap_apply_batch_size);
        box_try!(self.region_worker.start(runner));

        let raftlog_gc_runner = RaftlogGcRunner;
        box_try!(self.raftlog_gc_worker.start(raftlog_gc_runner));

        let compact_runner = CompactRunner::new(self.engine.clone());
        box_try!(self.compact_worker.start(compact_runner));

        let pd_runner = PdRunner::new(self.pd_client.clone(), self.sendch.clone());
        box_try!(self.pd_worker.start(pd_runner));

        let consistency_check_runner = ConsistencyCheckRunner::new(self.sendch.clone());
        box_try!(self.consistency_check_worker.start(consistency_check_runner));

        let (tx, rx) = mpsc::channel();
        let apply_runner = ApplyRunner::new(self, tx);
        self.apply_res_receiver = Some(rx);
        box_try!(self.apply_worker.start(apply_runner));

        try!(event_loop.run(self));
        Ok(())
    }

    fn register_raft_base_tick(&self, event_loop: &mut EventLoop<Self>) {
        // If we register raft base tick failed, the whole raft can't run correctly,
        // TODO: shutdown the store?
        if let Err(e) = register_timer(event_loop, Tick::Raft, self.cfg.raft_base_tick_interval) {
            error!("{} register raft base tick err: {:?}", self.tag, e);
        };
    }

    fn on_raft_base_tick(&mut self, event_loop: &mut EventLoop<Self>) {
        let timer = self.raft_metrics.process_tick.start_timer();
        for (&region_id, peer) in &mut self.region_peers {
            // When having pending snapshot, if election timeout is met, it can't pass
            // the pending conf change check because first index has been updated to
            // a value that is larger than last index.
            if peer.has_pending_snap() {
                continue;
            }
            if peer.get_store().is_applying_snapshot() {
                // need to check if snapshot is applied.
                self.pending_raft_groups.insert(region_id);
                continue;
            }

            if peer.raft_group.tick() {
                self.pending_raft_groups.insert(region_id);
            }

            // If this peer detects the leader is missing for a long long time,
            // it should consider itself as a stale peer which is removed from
            // the original cluster.
            // This most likely happens in the following scenario:
            // At first, there are three peer A, B, C in the cluster, and A is leader.
            // Peer B gets down. And then A adds D, E, F into the cluster.
            // Peer D becomes leader of the new cluster, and then removes peer A, B, C.
            // After all these peer in and out, now the cluster has peer D, E, F.
            // If peer B goes up at this moment, it still thinks it is one of the cluster
            // and has peers A, C. However, it could not reach A, C since they are removed
            // from the cluster or probably destroyed.
            // Meantime, D, E, F would not reach B, since it's not in the cluster anymore.
            // In this case, peer B would notice that the leader is missing for a long time,
            // and it would check with pd to confirm whether it's still a member of the cluster.
            // If not, it destroys itself as a stale peer which is removed out already.
            match peer.check_stale_state(self.cfg.max_leader_missing_duration) {
                StaleState::Valid => {}
                StaleState::ToValidate => {
                    // for peer B in case 1 above
                    info!("{} detects leader missing for a long time. To check with pd \
                            whether it's still valid",
                          peer.tag);
                    let task = PdTask::ValidatePeer {
                        peer: peer.peer.clone(),
                        region: peer.region().clone(),
                    };
                    if let Err(e) = self.pd_worker.schedule(task) {
                        error!("{} failed to notify pd: {}", peer.tag, e)
                    }
                }
            }
        }

        self.poll_snapshot_status();

        timer.observe_duration();

        self.raft_metrics.flush();

        self.register_raft_base_tick(event_loop);
    }

    /// If target peer doesn't exist, create it.
    ///
    /// return false to indicate that target peer is in invalid state or
    /// doesn't exist and can't be created.
    fn maybe_create_peer(&mut self, region_id: u64, msg: &RaftMessage) -> Result<bool> {
        let target = msg.get_to_peer();
        // we may encounter a message with larger peer id, which means
        // current peer is stale, then we should remove current peer
        let mut has_peer = false;
        let mut async_remove = false;
        let mut stale_peer = None;
        if let Some(p) = self.region_peers.get_mut(&region_id) {
            has_peer = true;
            let target_peer_id = target.get_id();
            if p.peer_id() < target_peer_id {
                if p.is_applying_snapshot() && !p.mut_store().cancel_applying_snap() {
                    info!("[region {}] Stale peer {} is applying snapshot, will destroy next \
                           time.",
                          region_id,
                          p.peer_id());
                    return Ok(false);
                }
                stale_peer = Some(p.peer.clone());
                async_remove = p.get_store().is_initialized();
            } else if p.peer_id() > target_peer_id {
                info!("[region {}] target peer id {} is less than {}, msg maybe stale.",
                      region_id,
                      target_peer_id,
                      p.peer_id());
                return Ok(false);
            }
        }
        if let Some(p) = stale_peer {
            if async_remove {
                info!("[region {}] asking destroying stale peer {:?}",
                      region_id,
                      p);
                self.apply_worker.schedule(ApplyTask::destroy(region_id)).unwrap();
                return Ok(false);
            }
            info!("[region {}] destroying stale peer {:?}", region_id, p);
            self.destroy_peer(region_id, p);
            has_peer = false;
        }

        if has_peer {
            return Ok(true);
        }

        let message = msg.get_message();
        let msg_type = message.get_msg_type();
        if msg_type != MessageType::MsgRequestVote &&
           (msg_type != MessageType::MsgHeartbeat || message.get_commit() != INVALID_INDEX) {
            debug!("target peer {:?} doesn't exist, stale message {:?}.",
                   target,
                   msg_type);
            return Ok(false);
        }

        let start_key = data_key(msg.get_start_key());
        if let Some((_, &exist_region_id)) = self.region_ranges
            .range(Excluded(&start_key), Unbounded::<&Key>)
            .next() {
            let exist_region = self.region_peers[&exist_region_id].region();
            if enc_start_key(exist_region) < data_end_key(msg.get_end_key()) {
                debug!("msg {:?} is overlapped with region {:?}, ignored",
                       msg,
                       exist_region);
                return Ok(false);
            }
        }

        let peer = try!(Peer::replicate(self, region_id, target.get_id()));
        // following snapshot may overlap, should insert into region_ranges after
        // snapshot is applied.
        self.region_peers.insert(region_id, peer);
        Ok(true)
    }

    // Clippy doesn't allow hash_map contains_key followed by insert, and suggests
    // using entry().or_insert() instead, but we can't use this because creating peer
    // may fail, so we allow map_entry.
    fn on_raft_message(&mut self, mut msg: RaftMessage) -> Result<()> {
        let region_id = msg.get_region_id();
        if !self.is_raft_msg_valid(&msg) {
            return Ok(());
        }

        if msg.get_is_tombstone() {
            // we receive a message tells us to remove ourself.
            self.handle_gc_peer_msg(&msg);
            return Ok(());
        }

        if try!(self.is_msg_stale(&msg)) {
            return Ok(());
        }

        if !try!(self.maybe_create_peer(region_id, &msg)) {
            return Ok(());
        }

        if !try!(self.check_snapshot(&msg)) {
            return Ok(());
        }

        self.insert_peer_cache(msg.take_from_peer());
        self.insert_peer_cache(msg.take_to_peer());

        let peer = self.region_peers.get_mut(&region_id).unwrap();
        try!(peer.step(msg.take_message()));

        // Add into pending raft groups for later handling ready.
        self.pending_raft_groups.insert(region_id);

        Ok(())
    }

    // return false means the message is invalid, and can be ignored.
    fn is_raft_msg_valid(&self, msg: &RaftMessage) -> bool {
        let region_id = msg.get_region_id();
        let from = msg.get_from_peer();
        let to = msg.get_to_peer();

        debug!("[region {}] handle raft message {:?}, from {} to {}",
               region_id,
               msg.get_message().get_msg_type(),
               from.get_id(),
               to.get_id());

        if to.get_store_id() != self.store_id() {
            warn!("[region {}] store not match, to store id {}, mine {}, ignore it",
                  region_id,
                  to.get_store_id(),
                  self.store_id());
            return false;
        }

        if !msg.has_region_epoch() {
            error!("[region {}] missing epoch in raft message, ignore it",
                   region_id);
            return false;
        }

        true
    }

    fn is_msg_stale(&self, msg: &RaftMessage) -> Result<bool> {
        let region_id = msg.get_region_id();
        let from_epoch = msg.get_region_epoch();
        let is_vote_msg = msg.get_message().get_msg_type() == MessageType::MsgRequestVote;
        let from_store_id = msg.get_from_peer().get_store_id();

        // Let's consider following cases with three nodes [1, 2, 3] and 1 is leader:
        // a. 1 removes 2, 2 may still send MsgAppendResponse to 1.
        //  We should ignore this stale message and let 2 remove itself after
        //  applying the ConfChange log.
        // b. 2 is isolated, 1 removes 2. When 2 rejoins the cluster, 2 will
        //  send stale MsgRequestVote to 1 and 3, at this time, we should tell 2 to gc itself.
        // c. 2 is isolated but can communicate with 3. 1 removes 3.
        //  2 will send stale MsgRequestVote to 3, 3 should ignore this message.
        // d. 2 is isolated but can communicate with 3. 1 removes 2, then adds 4, remove 3.
        //  2 will send stale MsgRequestVote to 3, 3 should tell 2 to gc itself.
        // e. 2 is isolated. 1 adds 4, 5, 6, removes 3, 1. Now assume 4 is leader.
        //  After 2 rejoins the cluster, 2 may send stale MsgRequestVote to 1 and 3,
        //  1 and 3 will ignore this message. Later 4 will send messages to 2 and 2 will
        //  rejoin the raft group again.
        // f. 2 is isolated. 1 adds 4, 5, 6, removes 3, 1. Now assume 4 is leader, and 4 removes 2.
        //  unlike case e, 2 will be stale forever.
        // TODO: for case f, if 2 is stale for a long time, 2 will communicate with pd and pd will
        // tell 2 is stale, so 2 can remove itself.
        if let Some(peer) = self.region_peers.get(&region_id) {
            let region = peer.region();
            let epoch = region.get_region_epoch();

            if util::is_epoch_stale(from_epoch, epoch) &&
               util::find_peer(region, from_store_id).is_none() {
                // The message is stale and not in current region.
                self.handle_stale_msg(msg, epoch, is_vote_msg);
                return Ok(true);
            }

            return Ok(false);
        }

        // no exist, check with tombstone key.
        let state_key = keys::region_state_key(region_id);
        if let Some(local_state) = try!(self.engine.get_msg::<RegionLocalState>(&state_key)) {
            if local_state.get_state() != PeerState::Tombstone {
                // Maybe split, but not registered yet.
                return Err(box_err!("[region {}] region not exist but not tombstone: {:?}",
                                    region_id,
                                    local_state));
            }
            let region = local_state.get_region();
            let region_epoch = region.get_region_epoch();
            // The region in this peer is already destroyed
            if util::is_epoch_stale(from_epoch, region_epoch) {
                info!("[region {}] tombstone peer [epoch: {:?}] \
                    receive a stale message {:?}", region_id,
                    region_epoch,
                        msg,
                        );

                let not_exist = util::find_peer(region, from_store_id).is_none();
                self.handle_stale_msg(msg, region_epoch, is_vote_msg && not_exist);

                return Ok(true);
            }

            if from_epoch.get_conf_ver() == region_epoch.get_conf_ver() {
                return Err(box_err!("tombstone peer [epoch: {:?}] receive an invalid \
                                        message {:?}, ignore it",
                                    region_epoch,
                                    msg));
            }
        }

        Ok(false)
    }

    fn handle_stale_msg(&self, msg: &RaftMessage, cur_epoch: &metapb::RegionEpoch, need_gc: bool) {
        let region_id = msg.get_region_id();
        let from_peer = msg.get_from_peer();
        let to_peer = msg.get_to_peer();

        if !need_gc {
            info!("[region {}] raft message {:?} is stale, current {:?}, ignore it",
                  region_id,
                  msg,
                  cur_epoch);
            return;
        }

        info!("[region {}] raft message {:?} is stale, current {:?}, tell to gc",
              region_id,
              msg,
              cur_epoch);

        let mut gc_msg = RaftMessage::new();
        gc_msg.set_region_id(region_id);
        gc_msg.set_from_peer(to_peer.clone());
        gc_msg.set_to_peer(from_peer.clone());
        gc_msg.set_region_epoch(cur_epoch.clone());
        gc_msg.set_is_tombstone(true);
        if let Err(e) = self.trans.send(gc_msg) {
            error!("[region {}] send gc message failed {:?}", region_id, e);
        }
    }

    fn handle_gc_peer_msg(&mut self, msg: &RaftMessage) {
        let region_id = msg.get_region_id();

        let mut need_remove = false;
        let mut async_remove = true;
        if let Some(peer) = self.region_peers.get(&region_id) {
            // TODO: need checking peer id changed?
            let from_epoch = msg.get_region_epoch();
            if util::is_epoch_stale(peer.get_store().region.get_region_epoch(), from_epoch) {
                // TODO: ask pd to guarantee we are stale now.
                info!("[region {}] peer {:?} receives gc message, remove",
                      region_id,
                      msg.get_to_peer());
                need_remove = true;
                async_remove = peer.get_store().is_initialized();
            }
        }

        if need_remove {
            if async_remove {
                self.apply_worker.schedule(ApplyTask::destroy(region_id)).unwrap();
            } else {
                self.destroy_peer(region_id, msg.get_to_peer().clone());
            }
        }
    }

    fn check_snapshot(&mut self, msg: &RaftMessage) -> Result<bool> {
        let region_id = msg.get_region_id();

        // Check if we can accept the snapshot
        if self.region_peers[&region_id].get_store().is_initialized() ||
           !msg.get_message().has_snapshot() {
            return Ok(true);
        }

        let snap = msg.get_message().get_snapshot();
        let mut snap_data = RaftSnapshotData::new();
        try!(snap_data.merge_from_bytes(snap.get_data()));
        let snap_region = snap_data.take_region();
        let peer_id = msg.get_to_peer().get_id();
        if snap_region.get_peers().into_iter().all(|p| p.get_id() != peer_id) {
            info!("[region {}] {:?} doesn't contain peer {:?}, skip.",
                  snap_region.get_id(),
                  snap_region,
                  msg.get_to_peer());
            return Ok(false);
        }
        if let Some((_, &exist_region_id)) = self.region_ranges
            .range(Excluded(&enc_start_key(&snap_region)), Unbounded::<&Key>)
            .next() {
            let exist_region = self.region_peers[&exist_region_id].region();
            if enc_start_key(exist_region) < enc_end_key(&snap_region) {
                info!("region overlapped {:?}, {:?}", exist_region, snap_region);
                return Ok(false);
            }
        }
        for region in &self.pending_regions {
            if enc_start_key(region) < enc_end_key(&snap_region) &&
               enc_end_key(region) > enc_start_key(&snap_region) &&
               // Same region can overlap, we will apply the latest version of snapshot.
               region.get_id() != snap_region.get_id() {
                info!("pending region overlapped {:?}, {:?}", region, snap_region);
                return Ok(false);
            }
        }
        self.pending_regions.push(snap_region);

        Ok(true)
    }

    fn insert_peer_cache(&mut self, peer: metapb::Peer) {
        self.peer_cache.borrow_mut().insert(peer.get_id(), peer);
    }

    fn on_raft_ready(&mut self) {
        let t = SlowTimer::new();
        let pending_count = self.pending_raft_groups.len();
        let previous_ready_metrics = self.raft_metrics.ready.clone();
        let previous_sent_snapshot_count = self.raft_metrics.message.snapshot;

        let (wb, append_res) = {
            let mut ctx = ReadyContext::new(&mut self.raft_metrics, &self.trans, pending_count);
            for region_id in self.pending_raft_groups.drain() {
                if let Some(peer) = self.region_peers.get_mut(&region_id) {
                    peer.handle_raft_ready_append(&mut ctx);
                }
            }
            (ctx.wb, ctx.ready_res)
        };

        if !wb.is_empty() {
            self.engine.write(wb).unwrap_or_else(|e| {
                panic!("{} failed to save append result: {:?}", self.tag, e);
            });
        }

        let mut ready_results = Vec::with_capacity(append_res.len());
        for (mut ready, invoke_ctx) in append_res {
            let region_id = invoke_ctx.region_id;
            let res = self.region_peers
                .get_mut(&region_id)
                .unwrap()
                .post_raft_ready_append(&mut self.raft_metrics,
                                        &self.trans,
                                        &mut ready,
                                        invoke_ctx);
            ready_results.push((region_id, ready, res));
        }

        self.raft_metrics.append_log.observe(duration_to_sec(t.elapsed()) as f64);

        let sent_snapshot_count = self.raft_metrics.message.snapshot - previous_sent_snapshot_count;
        self.sent_snapshot_count += sent_snapshot_count;

        slow_log!(t,
                  "{} handle {} pending peers include {} ready, {} entries, {} messages and {} \
                   snapshots",
                  self.tag,
                  pending_count,
                  ready_results.capacity(),
                  self.raft_metrics.ready.append - previous_ready_metrics.append,
                  self.raft_metrics.ready.message - previous_ready_metrics.message,
                  self.raft_metrics.ready.snapshot - previous_ready_metrics.snapshot);

        for (region_id, ready, res) in ready_results {
            self.region_peers
                .get_mut(&region_id)
                .unwrap()
                .handle_raft_ready_apply(ready);
            if let Some(apply_result) = res {
                self.on_ready_apply_snapshot(apply_result);
            }
        }

        let dur = t.elapsed();
        if !self.is_busy {
            let election_timeout =
                Duration::from_millis(self.cfg.raft_base_tick_interval *
                                      self.cfg.raft_election_timeout_ticks as u64);
            if dur >= election_timeout {
                self.is_busy = true;
            }
        }

        self.raft_metrics.process_ready.observe(duration_to_sec(dur) as f64);

        slow_log!(t, "{} on {} regions raft ready", self.tag, pending_count);
    }

    fn destroy_peer(&mut self, region_id: u64, peer: metapb::Peer) {
        info!("[region {}] destroy peer {:?}", region_id, peer);
        // TODO: should we check None here?
        // Can we destroy it in another thread later?
        let mut p = self.region_peers.remove(&region_id).unwrap();
        // We can't destroy a peer which is applying snapshot.
        assert!(!p.is_applying_snapshot());

        let is_initialized = p.is_initialized();
        if let Err(e) = p.destroy() {
            // If not panic here, the peer will be recreated in the next restart,
            // then it will be gc again. But if some overlap region is created
            // before restarting, the gc action will delete the overlap region's
            // data too.
            panic!("[region {}] destroy peer {:?} in store {} err {:?}",
                   region_id,
                   peer,
                   self.store_id(),
                   e);
        }

        if is_initialized && self.region_ranges.remove(&enc_end_key(p.region())).is_none() {
            panic!("[region {}] remove peer {:?} in store {}",
                   region_id,
                   peer,
                   self.store_id());

        }
    }

    fn on_ready_change_peer(&mut self, region_id: u64, cp: ChangePeer) {
        let my_peer_id;
        let change_type = cp.conf_change.get_change_type();
        if let Some(p) = self.region_peers.get_mut(&region_id) {
            p.raft_group.apply_conf_change(&cp.conf_change);
            if cp.conf_change.get_node_id() == raft::INVALID_ID {
                // Apply failed, skip.
                return;
            }
            p.mut_store().region = cp.region;
            if p.is_leader() {
                // Notify pd immediately.
                info!("{} notify pd with change peer region {:?}",
                      p.tag,
                      p.region());
                p.heartbeat_pd(&self.cfg, &self.pd_worker);
            }

            match change_type {
                ConfChangeType::AddNode => {
                    // Add this peer to cache.
                    let peer = cp.peer.clone();
                    p.peer_heartbeats.insert(peer.get_id(), Instant::now());
                    self.peer_cache.borrow_mut().insert(peer.get_id(), peer);
                }
                ConfChangeType::RemoveNode => {
                    // Remove this peer from cache.
                    p.peer_heartbeats.remove(&cp.peer.get_id());
                    self.peer_cache.borrow_mut().remove(&cp.peer.get_id());
                }
            }

            my_peer_id = p.peer_id();
        } else {
            panic!("{} missing region {}", self.tag, region_id);
        }

        let peer = cp.peer;

        // We only care remove itself now.
        if change_type == ConfChangeType::RemoveNode && peer.get_store_id() == self.store_id() {
            if my_peer_id == peer.get_id() {
                self.destroy_peer(region_id, peer)
            } else {
                panic!("{} trying to remove unknown peer {:?}", self.tag, peer);
            }
        }
    }

    fn on_ready_compact_log(&mut self,
                            region_id: u64,
                            first_index: u64,
                            state: RaftTruncatedState) {
        let mut peer = self.region_peers.get_mut(&region_id).unwrap();
        let total_cnt = peer.last_ready_idx - first_index;
        // the size of current CompactLog command can be ignored.
        let remain_cnt = peer.last_ready_idx - state.get_index() - 1;
        peer.raft_log_size_hint = peer.raft_log_size_hint * remain_cnt / total_cnt;
        let task = RaftlogGcTask {
            engine: peer.get_store().get_engine().clone(),
            region_id: peer.get_store().get_region_id(),
            start_idx: peer.last_compacted_idx,
            end_idx: state.get_index() + 1,
        };
        peer.last_compacted_idx = task.end_idx;
        if let Err(e) = self.raftlog_gc_worker.schedule(task) {
            error!("[region {}] failed to schedule compact task: {}",
                   region_id,
                   e);
        }
    }

    fn on_ready_split_region(&mut self,
                             region_id: u64,
                             left: metapb::Region,
                             right: metapb::Region) {
        self.region_peers.get_mut(&region_id).unwrap().mut_store().region = left.clone();
        for peer in right.get_peers() {
            // Add this peer to cache.
            self.peer_cache.borrow_mut().insert(peer.get_id(), peer.clone());
        }
        let new_region_id = right.get_id();
        if let Some(peer) = self.region_peers.get(&new_region_id) {
            // Add new peers to cache.
            for meta in right.get_peers() {
                self.peer_cache.borrow_mut().insert(meta.get_id(), meta.to_owned());
            }
            // If the store received a raft msg with the new region raft group
            // before splitting, it will creates a uninitialized peer.
            // We can remove this uninitialized peer directly.
            if peer.get_store().is_initialized() {
                panic!("duplicated region {} for split region", new_region_id);
            }
        }

        match Peer::create(self, &right) {
            Err(e) => {
                // peer information is already written into db, can't recover.
                // there is probably a bug.
                panic!("create new split region {:?} err {:?}", right, e);
            }
            Ok(mut new_peer) => {
                // If this peer is the leader of the region before split, it's intuitional for
                // it to become the leader of new split region.
                // The ticks are accelerated here, so that the peer for the new split region
                // comes to campaign earlier than the other follower peers. And then it's more
                // likely for this peer to become the leader of the new split region.
                // If the other follower peers applies logs too slowly, they may fail to vote the
                // `MsgRequestVote` from this peer on its campaign.
                // In this worst case scenario, the new split raft group will not be available
                // since there is no leader established during one election timeout after the split.
                let is_leader = self.region_peers[&region_id].is_leader();
                if is_leader && right.get_peers().len() > 1 {
                    for _ in 0..self.cfg.accelerate_campaign_after_split_ticks() {
                        new_peer.raft_group.tick();
                    }
                }

                if is_leader {
                    // Notify pd immediately to let it update the region meta.
                    let left = &self.region_peers[&region_id];
                    self.report_split_pd(left, &new_peer);
                }

                // Insert new regions and validation
                info!("insert new regions left: {:?}, right:{:?}", left, right);
                if self.region_ranges
                    .insert(enc_end_key(&left), left.get_id())
                    .is_some() {
                    panic!("region should not exist, {:?}", left);
                }
                if self.region_ranges
                    .insert(enc_end_key(&right), new_region_id)
                    .is_none() {
                    panic!("region should exist, {:?}", right);
                }
                new_peer.size_diff_hint = self.cfg.region_check_size_diff;
                self.apply_worker.schedule(ApplyTask::register(&new_peer)).unwrap();
                self.region_peers.insert(new_region_id, new_peer);
            }
        }
    }

    fn report_split_pd(&self, left: &Peer, right: &Peer) {
        let left_region = left.region();
        let right_region = right.region();

        info!("notify pd with split left {:?}, right {:?}",
              left_region,
              right_region);
        left.heartbeat_pd(&self.cfg, &self.pd_worker);
        right.heartbeat_pd(&self.cfg, &self.pd_worker);

        // Now pd only uses ReportSplit for history operation show,
        // so we send it independently here.
        let task = PdTask::ReportSplit {
            left: left_region.clone(),
            right: right_region.clone(),
        };

        if let Err(e) = self.pd_worker.schedule(task) {
            error!("{} failed to notify pd: {}", self.tag, e);
        }
    }

    fn on_ready_apply_snapshot(&mut self, apply_result: ApplySnapResult) {
        let prev_region = apply_result.prev_region;
        let region = apply_result.region;
        let region_id = region.get_id();

        info!("[region {}] snapshot for region {:?} is applied",
              region_id,
              region);

        if !prev_region.get_peers().is_empty() {
            info!("[region {}] region changed from {:?} -> {:?} after applying snapshot",
                  region_id,
                  prev_region,
                  region);
            // we have already initialized the peer, so it must exist in region_ranges.
            if self.region_ranges.remove(&enc_end_key(&prev_region)).is_none() {
                panic!("[region {}] region should exist {:?}",
                       region_id,
                       prev_region);
            }
        }

        self.region_ranges.insert(enc_end_key(&region), region.get_id());
    }

<<<<<<< HEAD
    fn on_ready_result(&mut self, region_id: u64, exec_results: Vec<ExecResult>) {
        let t = SlowTimer::new();
        let result_count = exec_results.len();
=======
    fn on_ready_result(&mut self, region_id: u64, ready_result: ReadyResult) {
        if let Some(apply_result) = ready_result.apply_snap_result {
            self.on_ready_apply_snapshot(apply_result);
        }

>>>>>>> a99b9f09
        // handle executing committed log results
        for result in exec_results {
            match result {
                ExecResult::ChangePeer(cp) => self.on_ready_change_peer(region_id, cp),
                ExecResult::CompactLog { first_index, state } => {
                    self.on_ready_compact_log(region_id, first_index, state)
                }
                ExecResult::SplitRegion { left, right } => {
                    self.on_ready_split_region(region_id, left, right)
                }
                ExecResult::ComputeHash { region, index, snap } => {
                    self.on_ready_compute_hash(region, index, snap)
                }
                ExecResult::VerifyHash { index, hash } => {
                    self.on_ready_verify_hash(region_id, index, hash)
                }
            }
        }
    }

    fn propose_raft_command(&mut self, msg: RaftCmdRequest, cb: Callback) {
        let mut resp = RaftCmdResponse::new();
        let uuid: Uuid = match util::get_uuid_from_req(&msg) {
            None => {
                bind_error(&mut resp, Error::Other("missing request uuid".into()));
                return cb.call_box((resp,));
            }
            Some(uuid) => {
                bind_uuid(&mut resp, uuid);
                uuid
            }
        };

        if let Err(e) = self.validate_store_id(&msg) {
            bind_error(&mut resp, e);
            return cb.call_box((resp,));
        }

        if msg.has_status_request() {
            // For status commands, we handle it here directly.
            match self.execute_status_command(msg) {
                Err(e) => bind_error(&mut resp, e),
                Ok(status_resp) => resp = status_resp,
            };
            return cb.call_box((resp,));
        }

        if let Err(e) = self.validate_region(&msg) {
            bind_error(&mut resp, e);
            return cb.call_box((resp,));
        }

        // Note:
        // The peer that is being checked is a leader. It might step down to be a follower later. It
        // doesn't matter whether the peer is a leader or not. If it's not a leader, the proposing
        // command log entry can't be committed.

        let region_id = msg.get_header().get_region_id();
        let mut peer = self.region_peers.get_mut(&region_id).unwrap();
        let term = peer.term();
        bind_term(&mut resp, term);
        let meta = ProposalMeta {
            uuid: uuid,
            term: term,
            renew_lease_time: None,
        };
        if peer.propose(meta, cb, msg, resp, &mut self.raft_metrics.propose) {
            self.pending_raft_groups.insert(region_id);
        }

        // TODO: add timeout, if the command is not applied after timeout,
        // we will call the callback with timeout error.
    }

    fn validate_store_id(&self, msg: &RaftCmdRequest) -> Result<()> {
        let store_id = msg.get_header().get_peer().get_store_id();
        if store_id != self.store.get_id() {
            return Err(Error::StoreNotMatch(store_id, self.store.get_id()));
        }
        Ok(())
    }

    fn validate_region(&self, msg: &RaftCmdRequest) -> Result<()> {
        let region_id = msg.get_header().get_region_id();
        let peer_id = msg.get_header().get_peer().get_id();

        let peer = match self.region_peers.get(&region_id) {
            Some(peer) => peer,
            None => return Err(Error::RegionNotFound(region_id)),
        };
        if !peer.is_leader() {
            return Err(Error::NotLeader(region_id, peer.get_peer_from_cache(peer.leader_id())));
        }
        if peer.peer_id() != peer_id {
            return Err(box_err!("mismatch peer id {} != {}", peer.peer_id(), peer_id));
        }

        let header = msg.get_header();
        // If header's term is 2 verions behind current term, leadership may have been changed away.
        if header.get_term() > 0 && peer.term() > header.get_term() + 1 {
            return Err(Error::StaleCommand);
        }

        let res = peer::check_epoch(peer.region(), msg);
        if let Err(Error::StaleEpoch(msg, mut new_regions)) = res {
            // Attach the next region which might be split from the current region. But it doesn't
            // matter if the next region is not split from the current region. If the region meta
            // received by the TiKV driver is newer than the meta cached in the driver, the meta is
            // updated.
            if let Some((_, &next_region_id)) = self.region_ranges
                .range(Excluded(&enc_end_key(peer.region())), Unbounded::<&Key>)
                .next() {
                let next_region = self.region_peers[&next_region_id].region();
                new_regions.push(next_region.to_owned());
            }
            return Err(Error::StaleEpoch(msg, new_regions));
        }
        res
    }

    fn register_raft_gc_log_tick(&self, event_loop: &mut EventLoop<Self>) {
        if let Err(e) = register_timer(event_loop,
                                       Tick::RaftLogGc,
                                       self.cfg.raft_log_gc_tick_interval) {
            // If failed, we can't cleanup the raft log regularly.
            // Although the log size will grow larger and larger, it doesn't affect
            // whole raft logic, and we can send truncate log command to compact it.
            error!("{} register raft gc log tick err: {:?}", self.tag, e);
        };
    }

    fn register_report_region_flow_tick(&self, event_loop: &mut EventLoop<Self>) {
        if let Err(e) = register_timer(event_loop,
                                       Tick::ReportRegionFlow,
                                       self.cfg.report_region_flow_interval) {
            error!("{} register raft gc log tick err: {:?}", self.tag, e);
        };
    }

    fn on_report_region_flow(&mut self, event_loop: &mut EventLoop<Self>) {
        for (_, peer) in &mut self.region_peers {
            if !peer.is_leader() {
                peer.written_bytes = 0;
                peer.written_keys = 0;
                continue;
            }

            self.region_written_bytes.observe(peer.written_bytes as f64);
            self.region_written_keys.observe(peer.written_keys as f64);
            peer.written_bytes = 0;
            peer.written_keys = 0;
        }
        self.region_written_bytes.flush();
        self.region_written_keys.flush();

        self.register_report_region_flow_tick(event_loop);
    }

    #[allow(if_same_then_else)]
    fn on_raft_gc_log_tick(&mut self, event_loop: &mut EventLoop<Self>) {
        let mut total_gc_logs = 0;

        for (&region_id, peer) in &mut self.region_peers {
            if !peer.is_leader() {
                continue;
            }

            // Leader will replicate the compact log command to followers,
            // If we use current replicated_index (like 10) as the compact index,
            // when we replicate this log, the newest replicated_index will be 11,
            // but we only compact the log to 10, not 11, at that time,
            // the first index is 10, and replicated_index is 11, with an extra log,
            // and we will do compact again with compact index 11, in cycles...
            // So we introduce a threshold, if replicated index - first index > threshold,
            // we will try to compact log.
            // raft log entries[..............................................]
            //                  ^                                       ^
            //                  |-----------------threshold------------ |
            //              first_index                         replicated_index
            let replicated_idx = peer.raft_group
                .status()
                .progress
                .values()
                .map(|p| p.matched)
                .min()
                .unwrap();
            // When an election happened or a new peer is added, replicated_idx can be 0.
            if replicated_idx > 0 {
                let last_idx = peer.raft_group.raft.raft_log.last_index();
                assert!(last_idx >= replicated_idx,
                        "expect last index {} >= replicated index {}",
                        last_idx,
                        replicated_idx);
                REGION_MAX_LOG_LAG.observe((last_idx - replicated_idx) as f64);
            }
            let applied_idx = peer.get_store().applied_index();
            let first_idx = peer.get_store().first_index();
            let mut compact_idx;
            if applied_idx > first_idx &&
               applied_idx - first_idx >= self.cfg.raft_log_gc_count_limit {
                compact_idx = applied_idx;
            } else if peer.raft_log_size_hint >= self.cfg.raft_log_gc_size_limit {
                compact_idx = applied_idx;
            } else if replicated_idx < first_idx ||
                      replicated_idx - first_idx <= self.cfg.raft_log_gc_threshold {
                continue;
            } else {
                compact_idx = replicated_idx;
            }

            // Have no idea why subtract 1 here, but original code did this by magic.
            assert!(compact_idx > 0);
            compact_idx -= 1;
            if compact_idx < first_idx {
                // In case compact_idx == first_idx before subtraction.
                continue;
            }

            total_gc_logs += compact_idx - first_idx;

            let term = peer.raft_group.raft.raft_log.term(compact_idx).unwrap();

            // Create a compact log request and notify directly.
            let request = new_compact_log_request(region_id, peer.peer.clone(), compact_idx, term);

            if let Err(e) = self.sendch.try_send(Msg::new_raft_cmd(request, Box::new(|_| {}))) {
                error!("{} send compact log {} err {:?}", peer.tag, compact_idx, e);
            }
        }

        PEER_GC_RAFT_LOG_COUNTER.inc_by(total_gc_logs as f64).unwrap();
        self.register_raft_gc_log_tick(event_loop);
    }

    fn register_split_region_check_tick(&self, event_loop: &mut EventLoop<Self>) {
        if let Err(e) = register_timer(event_loop,
                                       Tick::SplitRegionCheck,
                                       self.cfg.split_region_check_tick_interval) {
            error!("{} register split region check tick err: {:?}", self.tag, e);
        };
    }

    fn on_split_region_check_tick(&mut self, event_loop: &mut EventLoop<Self>) {
        // To avoid frequent scan, we only add new scan tasks if all previous tasks
        // have finished.
        // TODO: check whether a gc progress has been started.
        if self.split_check_worker.is_busy() {
            self.register_split_region_check_tick(event_loop);
            return;
        }
        for (_, peer) in &mut self.region_peers {
            if !peer.is_leader() {
                continue;
            }

            if peer.size_diff_hint < self.cfg.region_check_size_diff {
                continue;
            }
            info!("{} region's size diff {} >= {}, need to check whether should split",
                  peer.tag,
                  peer.size_diff_hint,
                  self.cfg.region_check_size_diff);
            let task = SplitCheckTask::new(peer.get_store());
            if let Err(e) = self.split_check_worker.schedule(task) {
                error!("{} failed to schedule split check: {}", self.tag, e);
            }
            peer.size_diff_hint = 0;
        }

        self.register_split_region_check_tick(event_loop);
    }

    fn register_compact_check_tick(&self, event_loop: &mut EventLoop<Self>) {
        if let Err(e) = register_timer(event_loop,
                                       Tick::CompactCheck,
                                       self.cfg.region_compact_check_interval) {
            error!("{} register compact check tick err: {:?}", self.tag, e);
        }
    }

    fn on_compact_check_tick(&mut self, event_loop: &mut EventLoop<Self>) {
        for (_, peer) in &mut self.region_peers {
            if peer.delete_keys_hint < self.cfg.region_compact_delete_keys_count {
                continue;
            }
            for &cf in &[CF_DEFAULT, CF_WRITE] {
                let task = CompactTask {
                    cf_name: String::from(cf),
                    start_key: Some(keys::enc_start_key(peer.region())),
                    end_key: Some(keys::enc_end_key(peer.region())),
                };
                if let Err(e) = self.compact_worker.schedule(task) {
                    error!("{} failed to schedule compact task: {}", self.tag, e);
                }
            }
            peer.delete_keys_hint = 0;
            // Compact only 1 region each check in case compact task accumulates.
            break;
        }
        self.register_compact_check_tick(event_loop);
    }

    fn on_split_check_result(&mut self,
                             region_id: u64,
                             epoch: metapb::RegionEpoch,
                             split_key: Vec<u8>) {
        if split_key.is_empty() {
            error!("[region {}] split key should not be empty!!!", region_id);
            return;
        }
        let p = self.region_peers.get(&region_id);
        if p.is_none() || !p.unwrap().is_leader() {
            // region on this store is no longer leader, skipped.
            info!("[region {}] region on {} doesn't exist or is not leader, skip.",
                  region_id,
                  self.store_id());
            return;
        }

        let peer = p.unwrap();
        let region = peer.region();

        if region.get_region_epoch().get_version() != epoch.get_version() {
            info!("{} epoch changed {:?} != {:?}, need re-check later",
                  peer.tag,
                  region.get_region_epoch(),
                  epoch);
            return;
        }

        let key = keys::origin_key(&split_key);
        let task = PdTask::AskSplit {
            region: region.clone(),
            split_key: key.to_vec(),
            peer: peer.peer.clone(),
        };

        if let Err(e) = self.pd_worker.schedule(task) {
            error!("{} failed to notify pd to split at {:?}: {}",
                   peer.tag,
                   split_key,
                   e);
        }
    }

    fn on_pd_heartbeat_tick(&mut self, event_loop: &mut EventLoop<Self>) {
        for peer in self.region_peers.values_mut() {
            peer.check_peers();
        }

        let mut leader_count = 0;
        for peer in self.region_peers.values() {
            if peer.is_leader() {
                leader_count += 1;
                peer.heartbeat_pd(&self.cfg, &self.pd_worker);
            }
        }

        STORE_PD_HEARTBEAT_GAUGE_VEC.with_label_values(&["leader"]).set(leader_count as f64);
        STORE_PD_HEARTBEAT_GAUGE_VEC.with_label_values(&["region"])
            .set(self.region_peers.len() as f64);

        self.register_pd_heartbeat_tick(event_loop);
    }


    fn register_pd_heartbeat_tick(&self, event_loop: &mut EventLoop<Self>) {
        if let Err(e) = register_timer(event_loop,
                                       Tick::PdHeartbeat,
                                       self.cfg.pd_heartbeat_tick_interval) {
            error!("{} register pd heartbeat tick err: {:?}", self.tag, e);
        };
    }

    fn store_heartbeat_pd(&mut self) {
        let mut stats = StoreStats::new();
        let disk_stats = match fs2::statvfs(self.engine.path()) {
            Err(e) => {
                error!("{} get disk stat for rocksdb {} failed: {}",
                       self.tag,
                       self.engine.path(),
                       e);
                return;
            }
            Ok(stats) => stats,
        };

        let disk_cap = disk_stats.total_space();
        let capacity = if self.cfg.capacity == 0 || disk_cap < self.cfg.capacity {
            disk_cap
        } else {
            self.cfg.capacity
        };
        stats.set_capacity(capacity);

        // Must get the total SST file size here.
        let mut used_size: u64 = 0;
        for cf in ALL_CFS {
            let handle = rocksdb::get_cf_handle(&self.engine, cf).unwrap();
            let cf_used_size = self.engine
                .get_property_int_cf(handle, ROCKSDB_TOTAL_SST_FILES_SIZE_PROPERTY)
                .expect("rocksdb is too old, missing total-sst-files-size property");

            // It is important to monitor each cf's size, especially the "raft" and "lock" column
            // families.
            STORE_ENGINE_SIZE_GAUGE_VEC.with_label_values(&[cf]).set(cf_used_size as f64);

            used_size += cf_used_size;

            // TODO: find a better place to record these metrics.
            // Refer: https://github.com/facebook/rocksdb/wiki/Memory-usage-in-RocksDB
            // For index and filter blocks memory
            if let Some(readers_mem) = self.engine
                .get_property_int_cf(handle, ROCKSDB_TABLE_READERS_MEM_PROPERTY) {
                STORE_ENGINE_MEMORY_GAUGE_VEC.with_label_values(&[cf, "readers-mem"])
                    .set(readers_mem as f64);
            }

            // For memtable
            if let Some(mem_table) = self.engine
                .get_property_int_cf(handle, ROCKSDB_CUR_SIZE_ALL_MEM_TABLES_PROPERTY) {
                STORE_ENGINE_MEMORY_GAUGE_VEC.with_label_values(&[cf, "mem-tables"])
                    .set(mem_table as f64);
            }

            // TODO: add cache usage and pinned usage.

            if let Some(num_keys) = self.engine
                .get_property_int_cf(handle, ROCKSDB_ESTIMATE_NUM_KEYS) {
                STORE_ENGINE_ESTIMATE_NUM_KEYS_VEC.with_label_values(&[cf])
                    .set(num_keys as f64);
            }
        }

        used_size += self.snap_mgr.rl().get_total_snap_size();

        let mut available = if capacity > used_size {
            capacity - used_size
        } else {
            warn!("{} no available space", self.tag);
            0
        };

        // We only care rocksdb SST file size, so we should
        // check disk available here.
        if available > disk_stats.free_space() {
            available = disk_stats.free_space();
        }

        stats.set_store_id(self.store_id());
        stats.set_available(available);
        stats.set_region_count(self.region_peers.len() as u32);

        let snap_stats = self.snap_mgr.rl().stats();
        stats.set_sending_snap_count(snap_stats.sending_count as u32);
        stats.set_receiving_snap_count(snap_stats.receiving_count as u32);

        STORE_SIZE_GAUGE_VEC.with_label_values(&["capacity"]).set(capacity as f64);
        STORE_SIZE_GAUGE_VEC.with_label_values(&["available"]).set(available as f64);

        STORE_SNAPSHOT_TRAFFIC_GAUGE_VEC.with_label_values(&["sending"])
            .set(snap_stats.sending_count as f64);
        STORE_SNAPSHOT_TRAFFIC_GAUGE_VEC.with_label_values(&["receiving"])
            .set(snap_stats.receiving_count as f64);

        let mut apply_snapshot_count = 0;
        for peer in self.region_peers.values_mut() {
            if peer.mut_store().check_applying_snap() {
                apply_snapshot_count += 1;
            }
        }

        stats.set_applying_snap_count(apply_snapshot_count as u32);
        STORE_SNAPSHOT_TRAFFIC_GAUGE_VEC.with_label_values(&["applying"])
            .set(apply_snapshot_count as f64);

        stats.set_start_time(self.start_time.sec as u32);

        stats.set_is_busy(self.is_busy);
        self.is_busy = false;

        if let Err(e) = self.pd_worker.schedule(PdTask::StoreHeartbeat { stats: stats }) {
            error!("{} failed to notify pd: {}", self.tag, e);
        }
    }

    fn on_pd_store_heartbeat_tick(&mut self, event_loop: &mut EventLoop<Self>) {
        self.store_heartbeat_pd();
        self.register_pd_store_heartbeat_tick(event_loop);
    }

    fn handle_snap_mgr_gc(&mut self) -> Result<()> {
        let mut snap_keys = try!(self.snap_mgr.wl().list_snap());
        if snap_keys.is_empty() {
            return Ok(());
        }
        snap_keys.sort();
        let (mut last_region_id, mut compacted_idx, mut compacted_term) = (0, u64::MAX, u64::MAX);
        let mut is_applying_snap = false;
        for (key, is_sending) in snap_keys {
            if self.snap_mgr.rl().has_registered(&key) {
                continue;
            }
            if last_region_id != key.region_id {
                last_region_id = key.region_id;
                match self.region_peers.get(&key.region_id) {
                    None => {
                        // region is deleted
                        compacted_idx = u64::MAX;
                        compacted_term = u64::MAX;
                        is_applying_snap = false;
                    }
                    Some(peer) => {
                        let s = peer.get_store();
                        compacted_idx = s.truncated_index();
                        compacted_term = s.truncated_term();
                        is_applying_snap = s.is_applying_snapshot();
                    }
                };
            }

            let f = try!(self.snap_mgr.rl().get_snap_file(&key, is_sending));
            if is_sending {
                if key.term < compacted_term || key.idx < compacted_idx {
                    info!("[region {}] snap file {} has been compacted, delete.",
                          key.region_id,
                          key);
                    f.delete();
                } else if let Ok(meta) = f.meta() {
                    let modified = box_try!(meta.modified());
                    if let Ok(elapsed) = modified.elapsed() {
                        if elapsed > Duration::from_secs(self.cfg.snap_gc_timeout) {
                            info!("[region {}] snap file {} has been expired, delete.",
                                  key.region_id,
                                  key);
                            f.delete();
                        }
                    }
                }
            } else if key.term <= compacted_term &&
                      (key.idx < compacted_idx || key.idx == compacted_idx && !is_applying_snap) {
                info!("[region {}] snap file {} has been applied, delete.",
                      key.region_id,
                      key);
                f.delete();
            }
        }
        Ok(())
    }

    fn on_snap_mgr_gc(&mut self, event_loop: &mut EventLoop<Self>) {
        if let Err(e) = self.handle_snap_mgr_gc() {
            error!("{} failed to gc snap manager: {:?}", self.tag, e);
        }
        self.register_snap_mgr_gc_tick(event_loop);
    }

    fn on_compact_lock_cf(&mut self, event_loop: &mut EventLoop<Self>) {
        // Create a compact lock cf task(compact whole range) and schedule directly.
        let task = CompactTask {
            cf_name: String::from(CF_LOCK),
            start_key: None,
            end_key: None,
        };
        if let Err(e) = self.compact_worker.schedule(task) {
            error!("{} failed to schedule compact lock cf task: {:?}",
                   self.tag,
                   e);
        }

        self.register_compact_lock_cf_tick(event_loop);
    }

    fn register_pd_store_heartbeat_tick(&self, event_loop: &mut EventLoop<Self>) {
        if let Err(e) = register_timer(event_loop,
                                       Tick::PdStoreHeartbeat,
                                       self.cfg.pd_store_heartbeat_tick_interval) {
            error!("{} register pd store heartbeat tick err: {:?}", self.tag, e);
        };
    }

    fn register_snap_mgr_gc_tick(&self, event_loop: &mut EventLoop<Self>) {
        if let Err(e) = register_timer(event_loop,
                                       Tick::SnapGc,
                                       self.cfg.snap_mgr_gc_tick_interval) {
            error!("{} register snap mgr gc tick err: {:?}", self.tag, e);
        }
    }

    fn register_compact_lock_cf_tick(&self, event_loop: &mut EventLoop<Self>) {
        if let Err(e) = register_timer(event_loop,
                                       Tick::CompactLockCf,
                                       self.cfg.lock_cf_compact_interval) {
            error!("{} register compact cf-lock tick err: {:?}", self.tag, e);
        }
    }

    fn on_unreachable(&mut self, region_id: u64, to_peer_id: u64) {
        if let Some(mut peer) = self.region_peers.get_mut(&region_id) {
            peer.raft_group.report_unreachable(to_peer_id);
        }
    }
}

// Consistency Check implementation.

/// Verify and store the hash to state. return true means the hash has been stored successfully.
fn verify_and_store_hash(region_id: u64,
                         state: &mut ConsistencyState,
                         expected_index: u64,
                         expected_hash: Vec<u8>)
                         -> bool {
    if expected_index < state.index {
        REGION_HASH_COUNTER_VEC.with_label_values(&["verify", "miss"]).inc();
        warn!("[region {}] has scheduled a new hash: {} > {}, skip.",
              region_id,
              state.index,
              expected_index);
        return false;
    }

    if state.index == expected_index {
        if state.hash != expected_hash {
            panic!("[region {}] hash at {} not correct, want {}, got {}!!!",
                   region_id,
                   state.index,
                   escape(&expected_hash),
                   escape(&state.hash));
        }
        REGION_HASH_COUNTER_VEC.with_label_values(&["verify", "matched"]).inc();
        state.hash = vec![];
        return false;
    }

    if state.index != INVALID_INDEX && !state.hash.is_empty() {
        // Maybe computing is too slow or computed result is dropped due to channel full.
        // If computing is too slow, miss count will be increased twice.
        REGION_HASH_COUNTER_VEC.with_label_values(&["verify", "miss"]).inc();
        warn!("[region {}] hash belongs to index {}, but we want {}, skip.",
              region_id,
              state.index,
              expected_index);
    }

    state.index = expected_index;
    state.hash = expected_hash;
    true
}

impl<T: Transport, C: PdClient> Store<T, C> {
    fn register_consistency_check_tick(&self, event_loop: &mut EventLoop<Self>) {
        if let Err(e) = register_timer(event_loop,
                                       Tick::ConsistencyCheck,
                                       self.cfg.consistency_check_tick_interval * 1000) {
            error!("{} register consistency check tick err: {:?}", self.tag, e);
        };
    }

    fn on_consistency_check_tick(&mut self, event_loop: &mut EventLoop<Self>) {
        if self.consistency_check_worker.is_busy() {
            // To avoid frequent scan, schedule new check only when all the
            // scheduled check is done.
            self.register_consistency_check_tick(event_loop);
            return;
        }
        let (mut candidate_id, mut candidate_check_time) = (0, Instant::now());
        for (&region_id, peer) in &mut self.region_peers {
            if !peer.is_leader() {
                continue;
            }
            if peer.consistency_state.last_check_time < candidate_check_time {
                candidate_id = region_id;
                candidate_check_time = peer.consistency_state.last_check_time;
            }
        }

        if candidate_id != 0 {
            let peer = &self.region_peers[&candidate_id];

            info!("{} scheduling consistent check", peer.tag);
            let msg = Msg::new_raft_cmd(new_compute_hash_request(candidate_id, peer.peer.clone()),
                                        Box::new(|_| {}));

            if let Err(e) = self.sendch.send(msg) {
                error!("{} failed to schedule consistent check: {:?}", peer.tag, e);
            }
        }

        self.register_consistency_check_tick(event_loop);
    }

    fn on_ready_compute_hash(&mut self, region: metapb::Region, index: u64, snap: EngineSnapshot) {
        let region_id = region.get_id();
        self.region_peers.get_mut(&region_id).unwrap().consistency_state.last_check_time =
            Instant::now();
        let task = ConsistencyCheckTask::compute_hash(region, index, snap);
        info!("[region {}] schedule {}", region_id, task);
        if let Err(e) = self.consistency_check_worker.schedule(task) {
            error!("[region {}] schedule failed: {:?}", region_id, e);
        }
    }

    fn on_ready_verify_hash(&mut self,
                            region_id: u64,
                            expected_index: u64,
                            expected_hash: Vec<u8>) {
        let state = match self.region_peers.get_mut(&region_id) {
            None => {
                warn!("[region {}] receive stale hash at index {}",
                      region_id,
                      expected_index);
                return;
            }
            Some(p) => &mut p.consistency_state,
        };

        verify_and_store_hash(region_id, state, expected_index, expected_hash);
    }

    fn on_hash_computed(&mut self, region_id: u64, index: u64, hash: Vec<u8>) {
        let (state, peer) = match self.region_peers.get_mut(&region_id) {
            None => {
                warn!("[region {}] receive stale hash at index {}",
                      region_id,
                      index);
                return;
            }
            Some(p) => (&mut p.consistency_state, &p.peer),
        };

        if !verify_and_store_hash(region_id, state, index, hash) {
            return;
        }

        let msg = Msg::new_raft_cmd(new_verify_hash_request(region_id, peer.clone(), state),
                                    Box::new(|_| {}));
        if let Err(e) = self.sendch.send(msg) {
            error!("[region {}] failed to schedule verify command for index {}: {:?}",
                   region_id,
                   index,
                   e);
        }
    }
}

fn new_admin_request(region_id: u64, peer: metapb::Peer) -> RaftCmdRequest {
    let mut request = RaftCmdRequest::new();
    request.mut_header().set_region_id(region_id);
    request.mut_header().set_peer(peer);
    request.mut_header().set_uuid(Uuid::new_v4().as_bytes().to_vec());
    request
}

fn new_verify_hash_request(region_id: u64,
                           peer: metapb::Peer,
                           state: &ConsistencyState)
                           -> RaftCmdRequest {
    let mut request = new_admin_request(region_id, peer);

    let mut admin = AdminRequest::new();
    admin.set_cmd_type(AdminCmdType::VerifyHash);
    admin.mut_verify_hash().set_index(state.index);
    admin.mut_verify_hash().set_hash(state.hash.clone());
    request.set_admin_request(admin);
    request
}

fn new_compute_hash_request(region_id: u64, peer: metapb::Peer) -> RaftCmdRequest {
    let mut request = new_admin_request(region_id, peer);

    let mut admin = AdminRequest::new();
    admin.set_cmd_type(AdminCmdType::ComputeHash);
    request.set_admin_request(admin);
    request
}

fn register_timer<T: Transport, C: PdClient>(event_loop: &mut EventLoop<Store<T, C>>,
                                             tick: Tick,
                                             delay: u64)
                                             -> Result<()> {
    // TODO: now mio TimerError doesn't implement Error trait,
    // so we can't use `try!` directly.
    if delay == 0 {
        // 0 delay means turn off the timer.
        return Ok(());
    }
    box_try!(event_loop.timeout(tick, Duration::from_millis(delay)));
    Ok(())
}

fn new_compact_log_request(region_id: u64,
                           peer: metapb::Peer,
                           compact_index: u64,
                           compact_term: u64)
                           -> RaftCmdRequest {
    let mut request = new_admin_request(region_id, peer);

    let mut admin = AdminRequest::new();
    admin.set_cmd_type(AdminCmdType::CompactLog);
    admin.mut_compact_log().set_compact_index(compact_index);
    admin.mut_compact_log().set_compact_term(compact_term);
    request.set_admin_request(admin);
    request
}

impl<T: Transport, C: PdClient> mio::Handler for Store<T, C> {
    type Timeout = Tick;
    type Message = Msg;

    fn notify(&mut self, event_loop: &mut EventLoop<Self>, msg: Msg) {
        match msg {
            Msg::RaftMessage(data) => {
                if let Err(e) = self.on_raft_message(data) {
                    error!("{} handle raft message err: {:?}", self.tag, e);
                }
            }
            Msg::RaftCmd { send_time, request, callback } => {
                self.raft_metrics
                    .propose
                    .request_wait_time
                    .observe(duration_to_sec(send_time.elapsed()) as f64);
                self.propose_raft_command(request, callback)
            }
            Msg::Quit => {
                info!("{} receive quit message", self.tag);
                event_loop.shutdown();
            }
            Msg::SplitCheckResult { region_id, epoch, split_key } => {
                info!("[region {}] split check complete.", region_id);
                self.on_split_check_result(region_id, epoch, split_key);
            }
            Msg::ReportUnreachable { region_id, to_peer_id } => {
                self.on_unreachable(region_id, to_peer_id);
            }
            Msg::SnapshotStats => self.store_heartbeat_pd(),
            Msg::ComputeHashResult { region_id, index, hash } => {
                self.on_hash_computed(region_id, index, hash);
            }
        }
    }

    fn timeout(&mut self, event_loop: &mut EventLoop<Self>, timeout: Tick) {
        let t = SlowTimer::new();
        match timeout {
            Tick::Raft => self.on_raft_base_tick(event_loop),
            Tick::RaftLogGc => self.on_raft_gc_log_tick(event_loop),
            Tick::SplitRegionCheck => self.on_split_region_check_tick(event_loop),
            Tick::CompactCheck => self.on_compact_check_tick(event_loop),
            Tick::PdHeartbeat => self.on_pd_heartbeat_tick(event_loop),
            Tick::PdStoreHeartbeat => self.on_pd_store_heartbeat_tick(event_loop),
            Tick::SnapGc => self.on_snap_mgr_gc(event_loop),
            Tick::CompactLockCf => self.on_compact_lock_cf(event_loop),
            Tick::ConsistencyCheck => self.on_consistency_check_tick(event_loop),
            Tick::ReportRegionFlow => self.on_report_region_flow(event_loop),
        }
        slow_log!(t, "{} handle timeout {:?}", self.tag, timeout);
    }

    // This method is invoked very frequently, should avoid time consuming operation.
    fn tick(&mut self, event_loop: &mut EventLoop<Self>) {
        if !event_loop.is_running() {
            self.split_check_worker.stop();
            self.raftlog_gc_worker.stop();
            self.compact_worker.stop();
            self.pd_worker.stop();
            self.consistency_check_worker.stop();

            self.apply_worker.stop().unwrap().join().unwrap();

            self.region_worker.stop();

            return;
        }

        // We handle raft ready in event loop.
        if !self.pending_raft_groups.is_empty() {
            self.on_raft_ready();
        }

        loop {
            match self.apply_res_receiver.as_ref().unwrap().try_recv() {
                Ok(ApplyTaskRes::Apply(res)) => {
                    let has_split = res.exec_res.iter().any(|e| {
                        match *e {
                            ExecResult::SplitRegion { .. } => true,
                            _ => false,
                        }
                    });
                    if let Some(p) = self.region_peers.get_mut(&res.region_id) {
                        debug!("{} async apply finish: {:?}", p.tag, res);
                        if p.is_applying_snapshot() {
                            panic!("{} should not applying snapshot.", p.tag);
                        }
                        p.raft_group.advance_apply(res.apply_state.get_applied_index());
                        p.mut_store().apply_state = res.apply_state;
                        if has_split {
                            p.delete_keys_hint = res.delete_keys_hint;
                            p.size_diff_hint = res.size_diff_hint as u64;
                        } else {
                            p.delete_keys_hint += res.delete_keys_hint;
                            p.size_diff_hint =
                                (p.size_diff_hint as i64 + res.size_diff_hint) as u64;
                        }
                        p.mut_store().applied_index_term = res.applied_index_term;
                        p.written_keys += res.written_keys;
                        p.written_bytes += res.written_bytes;
                        if p.has_pending_snap() && p.ready_to_handle_pending_snap() {
                            self.pending_raft_groups.insert(p.region().get_id());
                        }
                    }
                    self.on_ready_result(res.region_id, res.exec_res);
                }
                Ok(ApplyTaskRes::Destroy(p)) => {
                    let store_id = self.store_id();
                    self.destroy_peer(p.region.get_id(), util::new_peer(store_id, p.id));
                }
                Err(TryRecvError::Empty) => break,
                Err(e) => panic!("unexpected error {:?}", e),
            }
        }

        self.pending_regions.clear();
    }
}

impl<T: Transport, C: PdClient> Store<T, C> {
    /// load the target peer of request as mutable borrow.
    fn mut_target_peer(&mut self, request: &RaftCmdRequest) -> Result<&mut Peer> {
        let region_id = request.get_header().get_region_id();
        match self.region_peers.get_mut(&region_id) {
            None => Err(Error::RegionNotFound(region_id)),
            Some(peer) => Ok(peer),
        }
    }

    // Handle status commands here, separate the logic, maybe we can move it
    // to another file later.
    // Unlike other commands (write or admin), status commands only show current
    // store status, so no need to handle it in raft group.
    fn execute_status_command(&mut self, request: RaftCmdRequest) -> Result<RaftCmdResponse> {
        let cmd_type = request.get_status_request().get_cmd_type();
        let region_id = request.get_header().get_region_id();

        let mut response = try!(match cmd_type {
            StatusCmdType::RegionLeader => self.execute_region_leader(request),
            StatusCmdType::RegionDetail => self.execute_region_detail(request),
            StatusCmdType::InvalidStatus => Err(box_err!("invalid status command!")),
        });
        response.set_cmd_type(cmd_type);

        let mut resp = RaftCmdResponse::new();
        resp.set_status_response(response);
        // Bind peer current term here.
        if let Some(peer) = self.region_peers.get(&region_id) {
            bind_term(&mut resp, peer.term());
        }
        Ok(resp)
    }

    fn execute_region_leader(&mut self, request: RaftCmdRequest) -> Result<StatusResponse> {
        let peer = try!(self.mut_target_peer(&request));

        let mut resp = StatusResponse::new();
        if let Some(leader) = peer.get_peer_from_cache(peer.leader_id()) {
            resp.mut_region_leader().set_leader(leader);
        }

        Ok(resp)
    }

    fn execute_region_detail(&mut self, request: RaftCmdRequest) -> Result<StatusResponse> {
        let peer = try!(self.mut_target_peer(&request));
        if !peer.get_store().is_initialized() {
            let region_id = request.get_header().get_region_id();
            return Err(Error::RegionNotInitialized(region_id));
        }
        let mut resp = StatusResponse::new();
        resp.mut_region_detail().set_region(peer.region().clone());
        if let Some(leader) = peer.get_peer_from_cache(peer.leader_id()) {
            resp.mut_region_detail().set_leader(leader);
        }

        Ok(resp)
    }
}<|MERGE_RESOLUTION|>--- conflicted
+++ resolved
@@ -1100,17 +1100,7 @@
         self.region_ranges.insert(enc_end_key(&region), region.get_id());
     }
 
-<<<<<<< HEAD
     fn on_ready_result(&mut self, region_id: u64, exec_results: Vec<ExecResult>) {
-        let t = SlowTimer::new();
-        let result_count = exec_results.len();
-=======
-    fn on_ready_result(&mut self, region_id: u64, ready_result: ReadyResult) {
-        if let Some(apply_result) = ready_result.apply_snap_result {
-            self.on_ready_apply_snapshot(apply_result);
-        }
-
->>>>>>> a99b9f09
         // handle executing committed log results
         for result in exec_results {
             match result {
