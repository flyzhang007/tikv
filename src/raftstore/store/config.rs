--- conflicted
+++ resolved
@@ -19,13 +19,8 @@
 use raftstore::Result;
 
 const RAFT_BASE_TICK_INTERVAL: u64 = 1000;
-<<<<<<< HEAD
-const RAFT_HEARTBEAT_TICKS: usize = 1;
-const RAFT_ELECTION_TIMEOUT_TICKS: usize = 5;
-=======
 const RAFT_HEARTBEAT_TICKS: usize = 2;
 const RAFT_ELECTION_TIMEOUT_TICKS: usize = 10;
->>>>>>> 88e16aca
 const RAFT_MAX_SIZE_PER_MSG: u64 = 1024 * 1024;
 const RAFT_MAX_INFLIGHT_MSGS: usize = 256;
 const RAFT_ENTRY_MAX_SIZE: u64 = 8 * 1024 * 1024;
